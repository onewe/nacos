--- conflicted
+++ resolved
@@ -316,10 +316,7 @@
         ipAddress.setWeight(clientBeat.getWeight());
         ipAddress.setMetadata(clientBeat.getMetadata());
         ipAddress.setClusterName(clusterName);
-<<<<<<< HEAD
         ipAddress.setServiceName(dom);
-=======
->>>>>>> 7a64ce21
         ipAddress.setInstanceId(ipAddress.generateInstanceId());
 
         if (!virtualClusterDomain.getClusterMap().containsKey(ipAddress.getClusterName())) {
