/*
 * Copyright 1999-2018 Alibaba Group Holding Ltd.
 *
 * Licensed under the Apache License, Version 2.0 (the "License");
 * you may not use this file except in compliance with the License.
 * You may obtain a copy of the License at
 *
 *      http://www.apache.org/licenses/LICENSE-2.0
 *
 * Unless required by applicable law or agreed to in writing, software
 * distributed under the License is distributed on an "AS IS" BASIS,
 * WITHOUT WARRANTIES OR CONDITIONS OF ANY KIND, either express or implied.
 * See the License for the specific language governing permissions and
 * limitations under the License.
 */
package com.alibaba.nacos.naming.web;

import com.alibaba.fastjson.JSON;
import com.alibaba.fastjson.JSONArray;
import com.alibaba.fastjson.JSONObject;
import com.alibaba.fastjson.TypeReference;
<<<<<<< HEAD
import com.alibaba.nacos.api.naming.pojo.AbstractHealthChecker;
import com.alibaba.nacos.api.naming.pojo.Service;
import com.alibaba.nacos.common.util.IoUtils;
=======
>>>>>>> 15719454
import com.alibaba.nacos.common.util.Md5Utils;
import com.alibaba.nacos.common.util.SystemUtils;
import com.alibaba.nacos.naming.boot.RunningConfig;
import com.alibaba.nacos.naming.core.*;
import com.alibaba.nacos.naming.exception.NacosException;
import com.alibaba.nacos.naming.healthcheck.*;
import com.alibaba.nacos.naming.misc.*;
import com.alibaba.nacos.naming.push.ClientInfo;
import com.alibaba.nacos.naming.push.DataSource;
import com.alibaba.nacos.naming.push.PushService;
import com.alibaba.nacos.naming.raft.Datum;
import com.alibaba.nacos.naming.raft.RaftCore;
import com.alibaba.nacos.naming.raft.RaftPeer;
import com.alibaba.nacos.naming.raft.RaftProxy;
import com.alibaba.nacos.naming.view.ServiceView;
import com.ning.http.client.AsyncCompletionHandler;
import com.ning.http.client.Response;
import edu.umd.cs.findbugs.annotations.SuppressFBWarnings;
import org.apache.catalina.util.ParameterMap;
import org.apache.commons.collections.CollectionUtils;
import org.apache.commons.io.FileUtils;
import org.apache.commons.lang3.ArrayUtils;
import org.apache.commons.lang3.BooleanUtils;
import org.apache.commons.lang3.StringUtils;
import org.apache.commons.lang3.math.NumberUtils;
import org.codehaus.jackson.util.VersionUtil;
import org.springframework.beans.factory.annotation.Autowired;
import org.springframework.web.bind.annotation.RequestMapping;
import org.springframework.web.bind.annotation.ResponseBody;
import org.springframework.web.bind.annotation.RestController;

import javax.servlet.http.HttpServletRequest;
import java.io.IOException;
import java.io.InputStream;
import java.io.InputStreamReader;
import java.io.UnsupportedEncodingException;
import java.net.HttpURLConnection;
import java.net.InetAddress;
import java.net.InetSocketAddress;
import java.security.AccessControlException;
import java.security.InvalidParameterException;
import java.text.SimpleDateFormat;
import java.util.*;
import java.util.concurrent.CountDownLatch;
import java.util.concurrent.TimeUnit;
import java.util.concurrent.locks.Lock;
import java.util.concurrent.locks.ReentrantLock;

/**
 * Old API entry
 *
 * @author nacos
 */
@RestController
@RequestMapping(UtilsAndCommons.NACOS_NAMING_CONTEXT + "/api")
public class ApiCommands {

    @Autowired
    protected DomainsManager domainsManager;


    private DataSource pushDataSource = new DataSource() {

        @Override
        public String getData(PushService.PushClient client) throws Exception {

            Map<String, String[]> params = new HashMap<String, String[]>(10);
            params.put("dom", new String[]{client.getDom()});
            params.put("clusters", new String[]{client.getClusters()});

            // set udp port to 0, otherwise will cause recursion
            params.put("udpPort", new String[]{"0"});

            InetAddress inetAddress = client.getSocketAddr().getAddress();
            params.put("clientIP", new String[]{inetAddress.getHostAddress()});
            params.put("header:Client-Version", new String[]{client.getAgent()});

            JSONObject result = new JSONObject();
            try {
                result = ApiCommands.this.srvIPXT(MockHttpRequest.buildRequest(params));
            } catch (Exception e) {
                Loggers.SRV_LOG.warn("PUSH-SERVICE: dom is not modified", e);
            }

            // overdrive the cache millis to push mode
            result.put("cacheMillis", Switch.getPushCacheMillis(client.getDom()));

            return result.toJSONString();
        }
    };


    @RequestMapping("/dom")
    public JSONObject dom(HttpServletRequest request) throws NacosException {
        // SDK before version 2.0,0 use 'name' instead of 'dom' here
        String name = BaseServlet.optional(request, "name", StringUtils.EMPTY);
        if (StringUtils.isEmpty(name)) {
            name = BaseServlet.required(request, "dom");
        }

        Loggers.SRV_LOG.info("[DOM] request dom:" + name);

        Domain dom = domainsManager.getDomain(name);
        if (dom == null) {
            throw new NacosException(NacosException.NOT_FOUND, "Dom doesn't exist");
        }

        return toPacket(dom);
    }

    @RequestMapping("/domCount")
    public JSONObject domCount(HttpServletRequest request) {

        JSONObject result = new JSONObject();
        result.put("count", domainsManager.getDomCount());

        return result;
    }

    @RequestMapping("/rt4Dom")
    public JSONObject rt4Dom(HttpServletRequest request) {
        String dom = BaseServlet.required(request, "dom");

        VirtualClusterDomain domObj
                = (VirtualClusterDomain) domainsManager.getDomain(dom);
        if (domObj == null) {
            throw new IllegalArgumentException("request dom doesn't exist");
        }

        JSONObject result = new JSONObject();

        JSONArray clusters = new JSONArray();
        for (Map.Entry<String, Cluster> entry : domObj.getClusterMap().entrySet()) {
            JSONObject packet = new JSONObject();
            HealthCheckTask task = entry.getValue().getHealthCheckTask();

            packet.put("name", entry.getKey());
            packet.put("checkRTBest", task.getCheckRTBest());
            packet.put("checkRTWorst", task.getCheckRTWorst());
            packet.put("checkRTNormalized", task.getCheckRTNormalized());

            clusters.add(packet);
        }
        result.put("clusters", clusters);

        return result;
    }

    @RequestMapping("/ip4Dom2")
    public JSONObject ip4Dom2(HttpServletRequest request) throws NacosException {
        String domName = BaseServlet.required(request, "dom");

        VirtualClusterDomain dom = (VirtualClusterDomain) domainsManager.getDomain(domName);

        if (dom == null) {
            throw new NacosException(NacosException.NOT_FOUND, "dom: " + domName + " not found.");
        }

        List<IpAddress> ips = dom.allIPs();

        JSONObject result = new JSONObject();
        JSONArray ipArray = new JSONArray();

        for (IpAddress ip : ips) {
            ipArray.add(ip.toIPAddr() + "_" + ip.isValid());
        }

        result.put("ips", ipArray);
        return result;
    }

    @RequestMapping("/ip4Dom")
    public JSONObject ip4Dom(HttpServletRequest request) throws Exception {

        JSONObject result = new JSONObject();
        try {
            String domName = BaseServlet.required(request, "dom");
            String clusters = BaseServlet.optional(request, "clusters", StringUtils.EMPTY);
            String agent = BaseServlet.optional(request, "header:Client-Version", StringUtils.EMPTY);

            VirtualClusterDomain dom = (VirtualClusterDomain) domainsManager.getDomain(domName);

            if (dom == null) {
                throw new NacosException(NacosException.NOT_FOUND, "dom: " + domName + " not found!");
            }

            List<IpAddress> ips = null;
            if (StringUtils.isEmpty(clusters)) {
                ips = dom.allIPs();
            } else {
                ips = dom.allIPs(Arrays.asList(clusters.split(",")));
            }

            if (CollectionUtils.isEmpty(ips)) {
                result.put("ips", Collections.emptyList());
                return result;
            }

            ClientInfo clientInfo = new ClientInfo(agent);

            JSONArray ipArray = new JSONArray();
            for (IpAddress ip : ips) {
                JSONObject ipPac = new JSONObject();

                ipPac.put("ip", ip.getIp());
                ipPac.put("valid", ip.isValid());
                ipPac.put("port", ip.getPort());
                ipPac.put("marked", ip.isMarked());
                ipPac.put("app", ip.getApp());

                if (clientInfo.version.compareTo(VersionUtil.parseVersion("1.5.0")) >= 0) {
                    ipPac.put("weight", ip.getWeight());
                } else {
                    double weight = ip.getWeight();
                    if (weight == 0) {
                        ipPac.put("weight", (int) ip.getWeight());
                    } else {
                        ipPac.put("weight", ip.getWeight() < 1 ? 1 : (int) ip.getWeight());
                    }
                }
                ipPac.put("checkRT", ip.getCheckRT());
                ipPac.put("cluster", ip.getClusterName());

                ipArray.add(ipPac);
            }

            result.put("ips", ipArray);
        } catch (Throwable e) {
            Loggers.SRV_LOG.warn("VIPSRV-IP4DOM", "failed to call ip4Dom, caused " + e.getMessage());
            throw new IllegalArgumentException(e);
        }

        return result;
    }

    @RequestMapping("/regDom")
    public String regDom(HttpServletRequest request) throws Exception {


        String dom = BaseServlet.required(request, "dom");
        if (domainsManager.getDomain(dom) != null) {
            throw new IllegalArgumentException("specified dom already exists, dom : " + dom);
        }

        addOrReplaceDom(request);

        return "ok";
    }

    @RequestMapping("/clientBeat")
    public JSONObject clientBeat(HttpServletRequest request) throws Exception {
        String beat = BaseServlet.required(request, "beat");
        RsInfo clientBeat = JSON.parseObject(beat, RsInfo.class);
        String dom = BaseServlet.required(request, "dom");
        String app;
        app = BaseServlet.optional(request, "app", StringUtils.EMPTY);
        String clusterName = clientBeat.getCluster();

        Loggers.TENANT.debug("client-beat", "beat: " + beat);
        VirtualClusterDomain virtualClusterDomain = (VirtualClusterDomain) domainsManager.getDomain(dom);

        //if domain does not exist, register it.
        if (virtualClusterDomain == null) {
            Map<String, String[]> stringMap = new HashMap<>(16);
            stringMap.put("dom", Arrays.asList(dom).toArray(new String[1]));
            stringMap.put("enableClientBeat", Arrays.asList("true").toArray(new String[1]));
            stringMap.put("cktype", Arrays.asList("TCP").toArray(new String[1]));
            stringMap.put("appName", Arrays.asList(app).toArray(new String[1]));
            stringMap.put("clusterName", Arrays.asList(clusterName).toArray(new String[1]));
            regDom(MockHttpRequest.buildRequest(stringMap));

            virtualClusterDomain = (VirtualClusterDomain) domainsManager.getDomain(dom);
            String ip = clientBeat.getIp();
            int port = clientBeat.getPort();

            IpAddress ipAddress = new IpAddress();
            ipAddress.setPort(port);
            ipAddress.setIp(ip);
            ipAddress.setWeight(1);
            ipAddress.setClusterName(clusterName);

            stringMap.put("ipList", Arrays.asList(JSON.toJSONString(Arrays.asList(ipAddress))).toArray(new String[1]));
            stringMap.put("json", Arrays.asList("true").toArray(new String[1]));
            addIP4Dom(MockHttpRequest.buildRequest(stringMap));
            Loggers.SRV_LOG.warn("dom not found, register it, dom:" + dom);
        }

        if (!DistroMapper.responsible(dom)) {
            String server = DistroMapper.mapSrv(dom);
            Loggers.EVT_LOG.info("I'm not responsible for " + dom + ", proxy it to " + server);
            Map<String, String> proxyParams = new HashMap<>(16);
            for (Map.Entry<String, String[]> entry : request.getParameterMap().entrySet()) {
                String key = entry.getKey();
                String value = entry.getValue()[0];
                proxyParams.put(key, value);
            }

            if (!server.contains(UtilsAndCommons.CLUSTER_CONF_IP_SPLITER)) {
                server = server + UtilsAndCommons.CLUSTER_CONF_IP_SPLITER + RunningConfig.getServerPort();
            }

            String url = "http://" + server + RunningConfig.getContextPath()
                    + UtilsAndCommons.NACOS_NAMING_CONTEXT + "/api/clientBeat";
            HttpClient.HttpResult httpResult = HttpClient.httpGet(url, null, proxyParams);

            if (httpResult.code != HttpURLConnection.HTTP_OK) {
                throw new IllegalArgumentException("failed to proxy client beat to" + server + ", beat: " + beat);
            }
        } else {
            if (virtualClusterDomain != null) {
                virtualClusterDomain.processClientBeat(clientBeat);
            }
        }

        JSONObject result = new JSONObject();

        result.put("clientBeatInterval", Switch.getClientBeatInterval());

        return result;
    }


    private String addOrReplaceDom(HttpServletRequest request) throws Exception {

        String dom = BaseServlet.required(request, "dom");
        String owners = BaseServlet.optional(request, "owners", StringUtils.EMPTY);
        String token = BaseServlet.optional(request, "token", Md5Utils.getMD5(dom, "UTF-8"));

        float protectThreshold = NumberUtils.toFloat(BaseServlet.optional(request, "protectThreshold", "0.0"));
        boolean isUseSpecifiedURL = Boolean.parseBoolean(BaseServlet.optional(request, "isUseSpecifiedURL", "false"));
        String envAndSite = BaseServlet.optional(request, "envAndSites", StringUtils.EMPTY);
        boolean resetWeight = Boolean.parseBoolean(BaseServlet.optional(request, "resetWeight", "false"));
        boolean enableHealthCheck = Boolean.parseBoolean(BaseServlet.optional(request, "enableHealthCheck", "true"));
        boolean enable = Boolean.parseBoolean(BaseServlet.optional(request, "enable", "true"));
        String disabledSites = BaseServlet.optional(request, "disabledSites", StringUtils.EMPTY);
        boolean eanbleClientBeat = Boolean.parseBoolean(BaseServlet.optional(request, "enableClientBeat", "false"));
        String clusterName = BaseServlet.optional(request, "clusterName", UtilsAndCommons.DEFAULT_CLUSTER_NAME);

        String serviceMetadataJson = BaseServlet.optional(request, "serviceMetadata", StringUtils.EMPTY);
        String clusterMetadataJson = BaseServlet.optional(request, "clusterMetadata", StringUtils.EMPTY);

        Loggers.SRV_LOG.info("[RESET-WEIGHT] " + String.valueOf(resetWeight));

        VirtualClusterDomain domObj = new VirtualClusterDomain();
        domObj.setName(dom);
        domObj.setToken(token);
        domObj.setOwners(Arrays.asList(owners.split(",")));
        domObj.setProtectThreshold(protectThreshold);
        domObj.setUseSpecifiedURL(isUseSpecifiedURL);
        domObj.setResetWeight(resetWeight);
        domObj.setEnableHealthCheck(enableHealthCheck);
        domObj.setEnabled(enable);
        domObj.setEnableClientBeat(eanbleClientBeat);

        if (StringUtils.isNotEmpty(serviceMetadataJson)) {
            domObj.setMetadata(JSON.parseObject(serviceMetadataJson, new TypeReference<Map<String, String>>() {
            }));
        }

        if (StringUtils.isNotEmpty(envAndSite) && StringUtils.isNotEmpty(disabledSites)) {
            throw new IllegalArgumentException("envAndSite and disabledSites are not allowed both not empty.");
        }

        String clusters = BaseServlet.optional(request, "clusters", StringUtils.EMPTY);
        if (!StringUtils.isEmpty(clusters)) {
            // new format
            List<Cluster> clusterObjs = JSON.parseArray(clusters, Cluster.class);

            for (Cluster cluster : clusterObjs) {
                domObj.getClusterMap().put(cluster.getName(), cluster);
            }
        } else {
            // old format, default cluster will be constructed automatically
            String cktype = BaseServlet.optional(request, "cktype", "TCP");
            String ipPort4Check = BaseServlet.optional(request, "ipPort4Check", "true");
            String nodegroup = BaseServlet.optional(request, "nodegroup", StringUtils.EMPTY);

            int defIPPort = NumberUtils.toInt(BaseServlet.optional(request, "defIPPort", "-1"));
            int defCkport = NumberUtils.toInt(BaseServlet.optional(request, "defCkport", "80"));

            Cluster cluster = new Cluster();
            cluster.setName(clusterName);

            cluster.setLegacySyncConfig(nodegroup);

            cluster.setUseIPPort4Check(Boolean.parseBoolean(ipPort4Check));
            cluster.setDefIPPort(defIPPort);
            cluster.setDefCkport(defCkport);

            if (StringUtils.isNotEmpty(clusterMetadataJson)) {
                cluster.setMetadata(JSON.parseObject(clusterMetadataJson, new TypeReference<Map<String, String>>() {
                }));
            }

            if (AbstractHealthChecker.Tcp.TYPE.equals(cktype)) {
                AbstractHealthChecker.Tcp config = new AbstractHealthChecker.Tcp();
                cluster.setHealthChecker(config);
            } else if (AbstractHealthChecker.Http.TYPE.equals(cktype)) {

                String path = BaseServlet.optional(request, "path", StringUtils.EMPTY);
                String headers = BaseServlet.optional(request, "headers", StringUtils.EMPTY);
                String expectedResponseCode = BaseServlet.optional(request, "expectedResponseCode", "200");

                AbstractHealthChecker.Http config = new AbstractHealthChecker.Http();
                config.setType(cktype);
                config.setPath(path);
                config.setHeaders(headers);
                config.setExpectedResponseCode(Integer.parseInt(expectedResponseCode));
                cluster.setHealthChecker(config);

            } else if (AbstractHealthChecker.Mysql.TYPE.equals(cktype)) {

                AbstractHealthChecker.Mysql config = new AbstractHealthChecker.Mysql();
                String user = BaseServlet.optional(request, "user", StringUtils.EMPTY);
                String pwd = BaseServlet.optional(request, "pwd", StringUtils.EMPTY);
                String cmd = BaseServlet.optional(request, "cmd", StringUtils.EMPTY);
                config.setUser(user);
                config.setPwd(pwd);
                config.setCmd(cmd);
                cluster.setHealthChecker(config);
            }

            domObj.getClusterMap().put(clusterName, cluster);
        }

        // now valid the dom. if failed, exception will be thrown
        domObj.setLastModifiedMillis(System.currentTimeMillis());
        domObj.recalculateChecksum();
        domObj.valid();

        domainsManager.easyAddOrReplaceDom(domObj);

        return "ok";
    }

    @NeedAuth
    @RequestMapping("/replaceDom")
    public String replaceDom(HttpServletRequest request) throws Exception {
        String dom = BaseServlet.required(request, "dom");
        if (domainsManager.getDomain(dom) == null) {
            throw new IllegalArgumentException("specified dom doesn't exist, dom : " + dom);
        }

        addOrReplaceDom(request);

        Loggers.SRV_LOG.info("dom: " + dom + " is updated, operator: "
                + BaseServlet.optional(request, "clientIP", "unknown"));

        return "ok";
    }

    private IpAddress getIPAddress(HttpServletRequest request) {

        String ip = BaseServlet.required(request, "ip");
        String port = BaseServlet.required(request, "port");
        String weight = BaseServlet.optional(request, "weight", "1");
        String cluster = BaseServlet.optional(request, "cluster", StringUtils.EMPTY);
        if (StringUtils.isEmpty(cluster)) {
            cluster = BaseServlet.optional(request, "clusterName", UtilsAndCommons.DEFAULT_CLUSTER_NAME);
        }
        boolean enabled = BooleanUtils.toBoolean(BaseServlet.optional(request, "enable", "true"));

        IpAddress ipAddress = new IpAddress();
        ipAddress.setPort(Integer.parseInt(port));
        ipAddress.setIp(ip);
        ipAddress.setWeight(Double.parseDouble(weight));
        ipAddress.setClusterName(cluster);
        ipAddress.setEnabled(enabled);

        return ipAddress;
    }

    @RequestMapping("/deRegService")
    public String deRegService(HttpServletRequest request) throws Exception {
        IpAddress ipAddress = getIPAddress(request);
        String dom = BaseServlet.optional(request, "serviceName", StringUtils.EMPTY);
        if (StringUtils.isEmpty(dom)) {
            dom = BaseServlet.required(request, "dom");
        }

        VirtualClusterDomain virtualClusterDomain = (VirtualClusterDomain) domainsManager.getDomain(dom);
        if (virtualClusterDomain == null) {
            return "ok";
        }

        ParameterMap<String, String[]> parameterMap = new ParameterMap<>();
        parameterMap.put("dom", Arrays.asList(dom).toArray(new String[1]));
        parameterMap.put("ipList", Arrays.asList(JSON.toJSONString(Arrays.asList(ipAddress))).toArray(new String[1]));
        parameterMap.put("json", Arrays.asList("true").toArray(new String[1]));
        parameterMap.put("token", Arrays.asList(virtualClusterDomain.getToken()).toArray(new String[1]));
        MockHttpRequest mockHttpRequest = MockHttpRequest.buildRequest(parameterMap);

        return remvIP4Dom(mockHttpRequest);

    }

    @SuppressFBWarnings("JLM_JSR166_LOCK_MONITORENTER")
    @RequestMapping("/regService")
    public String regService(HttpServletRequest request) throws Exception {

        String dom = BaseServlet.required(request, "dom");
        String tenant = BaseServlet.optional(request, "tid", StringUtils.EMPTY);
        String app = BaseServlet.optional(request, "app", "DEFAULT");
        String env = BaseServlet.optional(request, "env", StringUtils.EMPTY);
        String metadata = BaseServlet.optional(request, "metadata", StringUtils.EMPTY);

        VirtualClusterDomain virtualClusterDomain = (VirtualClusterDomain) domainsManager.getDomain(dom);

        IpAddress ipAddress = getIPAddress(request);
        Service service = new Service(dom);
        ipAddress.setApp(app);
        ipAddress.setService(service);
        ipAddress.setInstanceId(ipAddress.generateInstanceId());
        ipAddress.setLastBeat(System.currentTimeMillis());
        if (StringUtils.isNotEmpty(metadata)) {
            ipAddress.setMetadata(UtilsAndCommons.parseMetadata(metadata));
        }

        Loggers.TENANT.debug("reg-service: " + dom + "|" + ipAddress.toJSON() + "|" + env + "|" + tenant + "|" + app);

        if (virtualClusterDomain == null) {

            regDom(request);

            Lock lock = domainsManager.addLock(dom);

            synchronized (lock) {
                lock.wait(5000L);
            }

            virtualClusterDomain = (VirtualClusterDomain) domainsManager.getDomain(dom);
        }

        if (virtualClusterDomain != null) {

            if (!virtualClusterDomain.getClusterMap().containsKey(ipAddress.getClusterName())) {
                doAddCluster4Dom(request);
            }

            Loggers.TENANT.debug("reg-service", "add ip: " + dom + "|" + ipAddress.toJSON());
            Map<String, String[]> stringMap = new HashMap<>(16);
            stringMap.put("dom", Arrays.asList(dom).toArray(new String[1]));
            stringMap.put("ipList", Arrays.asList(JSON.toJSONString(Arrays.asList(ipAddress))).toArray(new String[1]));
            stringMap.put("json", Arrays.asList("true").toArray(new String[1]));
            stringMap.put("token", Arrays.asList(virtualClusterDomain.getToken()).toArray(new String[1]));
            doAddIP4Dom(MockHttpRequest.buildRequest(stringMap));
        } else {
            throw new IllegalArgumentException("dom not found: " + dom);
        }

        return "ok";
    }


    @NeedAuth
    @RequestMapping("/updateDom")
    public String updateDom(HttpServletRequest request) throws Exception {
        // dom
        String name = BaseServlet.required(request, "dom");
        VirtualClusterDomain dom = (VirtualClusterDomain) domainsManager.getDomain(name);
        if (dom == null) {
            throw new IllegalStateException("dom not found");
        }

        RaftPeer leader = RaftCore.getLeader();
        if (leader == null) {
            throw new IllegalStateException("not leader at present, cannot update");
        }

        String owners = BaseServlet.optional(request, "owners", StringUtils.EMPTY);
        if (!StringUtils.isEmpty(owners)) {
            dom.setOwners(Arrays.asList(owners.split(",")));
        }

        String token = BaseServlet.optional(request, "newToken", StringUtils.EMPTY);
        if (!StringUtils.isEmpty(token)) {
            dom.setToken(token);
        }

        String enableClientBeat = BaseServlet.optional(request, "enableClientBeat", StringUtils.EMPTY);
        if (!StringUtils.isEmpty(enableClientBeat)) {
            dom.setEnableClientBeat(Boolean.parseBoolean(enableClientBeat));
        }

        String protectThreshold = BaseServlet.optional(request, "protectThreshold", StringUtils.EMPTY);
        if (!StringUtils.isEmpty(protectThreshold)) {
            dom.setProtectThreshold(Float.parseFloat(protectThreshold));
        }

        String sitegroup = BaseServlet.optional(request, "sitegroup", StringUtils.EMPTY);
        String setSiteGroupForce = BaseServlet.optional(request, "setSiteGroupForce", StringUtils.EMPTY);
        if (!StringUtils.isEmpty(sitegroup) || !StringUtils.isEmpty(setSiteGroupForce)) {
            Cluster cluster
                    = dom.getClusterMap().get(BaseServlet.optional(request, "cluster", UtilsAndCommons.DEFAULT_CLUSTER_NAME));
            if (cluster == null) {
                throw new IllegalStateException("cluster not found");
            }

            cluster.setSitegroup(sitegroup);
        }

        String cktype = BaseServlet.optional(request, "cktype", StringUtils.EMPTY);
        if (!StringUtils.isEmpty(cktype)) {
            Cluster cluster
                    = dom.getClusterMap().get(BaseServlet.optional(request, "cluster", UtilsAndCommons.DEFAULT_CLUSTER_NAME));
            if (cluster == null) {
                throw new IllegalStateException("cluster not found");
            }

            if (cktype.equals(AbstractHealthCheckProcessor.HTTP_PROCESSOR.getType())) {
                AbstractHealthChecker.Http config = new AbstractHealthChecker.Http();
                config.setType(cktype);
                config.setPath(BaseServlet.required(request, "path"));
                cluster.setHealthChecker(config);
            } else if (cktype.equals(AbstractHealthCheckProcessor.TCP_PROCESSOR.getType())) {
                AbstractHealthChecker.Tcp config = new AbstractHealthChecker.Tcp();
                config.setType(cktype);
                cluster.setHealthChecker(config);
            } else if (cktype.equals(AbstractHealthCheckProcessor.MYSQL_PROCESSOR.getType())) {
                AbstractHealthChecker.Mysql config = new AbstractHealthChecker.Mysql();
                config.setCmd(BaseServlet.required(request, "cmd"));
                config.setPwd(BaseServlet.required(request, "pwd"));
                config.setUser(BaseServlet.required(request, "user"));
                cluster.setHealthChecker(config);
            } else {
                throw new IllegalArgumentException("unsupported health check type: " + cktype);
            }

        }

        String defIPPort = BaseServlet.optional(request, "defIPPort", StringUtils.EMPTY);
        if (!StringUtils.isEmpty(defIPPort)) {
            Cluster cluster
                    = dom.getClusterMap().get(BaseServlet.optional(request, "cluster", UtilsAndCommons.DEFAULT_CLUSTER_NAME));
            if (cluster == null) {
                throw new IllegalStateException("cluster not found");
            }

            cluster.setDefIPPort(Integer.parseInt(defIPPort));
        }

        String submask = BaseServlet.optional(request, "submask", StringUtils.EMPTY);
        if (!StringUtils.isEmpty(submask)) {
            Cluster cluster
                    = dom.getClusterMap().get(BaseServlet.optional(request, "cluster", UtilsAndCommons.DEFAULT_CLUSTER_NAME));
            if (cluster == null) {
                throw new IllegalStateException("cluster not found");
            }

            cluster.setSubmask(submask);
        }

        String ipPort4Check = BaseServlet.optional(request, "ipPort4Check", StringUtils.EMPTY);
        if (!StringUtils.isEmpty(ipPort4Check)) {
            Cluster cluster
                    = dom.getClusterMap().get(BaseServlet.optional(request, "cluster", UtilsAndCommons.DEFAULT_CLUSTER_NAME));
            if (cluster == null) {
                throw new IllegalStateException("cluster not found");
            }

            cluster.setUseIPPort4Check(Boolean.parseBoolean(ipPort4Check));
        }

        String defCkPort = BaseServlet.optional(request, "defCkPort", StringUtils.EMPTY);
        if (!StringUtils.isEmpty(defCkPort)) {
            Cluster cluster
                    = dom.getClusterMap().get(BaseServlet.optional(request, "cluster", UtilsAndCommons.DEFAULT_CLUSTER_NAME));
            if (cluster == null) {
                throw new IllegalStateException("cluster not found");
            }

            cluster.setDefCkport(Integer.parseInt(defCkPort));
        }

        String useSpecifiedUrl = BaseServlet.optional(request, "useSpecifiedURL", StringUtils.EMPTY);
        if (!StringUtils.isEmpty(useSpecifiedUrl)) {
            dom.setUseSpecifiedURL(Boolean.parseBoolean(useSpecifiedUrl));
        }

        String resetWeight = BaseServlet.optional(request, "resetWeight", StringUtils.EMPTY);
        if (!StringUtils.isEmpty(resetWeight)) {
            dom.setResetWeight(Boolean.parseBoolean(resetWeight));
        }

        String enableHealthCheck = BaseServlet.optional(request, "enableHealthCheck", StringUtils.EMPTY);
        if (!StringUtils.isEmpty(enableHealthCheck)) {
            dom.setEnableHealthCheck(Boolean.parseBoolean(enableHealthCheck));
        }

        String enabled = BaseServlet.optional(request, "enabled", StringUtils.EMPTY);
        if (!StringUtils.isEmpty(enabled)) {
            dom.setEnabled(Boolean.parseBoolean(enabled));
        }

        String ipDeletedTimeout = BaseServlet.optional(request, "ipDeletedTimeout", "-1");

        if (!StringUtils.isNotEmpty(ipDeletedTimeout)) {
            long timeout = Long.parseLong(ipDeletedTimeout);
            if (timeout < VirtualClusterDomain.MINIMUM_IP_DELETE_TIMEOUT) {
                throw new IllegalArgumentException("ipDeletedTimeout is too short: " + timeout + ", better longer than 60000");
            }

            dom.setIpDeleteTimeout(timeout);
        }

        // now do the validation
        dom.setLastModifiedMillis(System.currentTimeMillis());
        dom.recalculateChecksum();
        dom.valid();

        domainsManager.easyAddOrReplaceDom(dom);

        return "ok";
    }

    @RequestMapping("/hello")
    public JSONObject hello(HttpServletRequest request) {
        JSONObject result = new JSONObject();
        result.put("msg", "Hello! I am Nacos-Naming and healthy! total dom: diamond "
                + domainsManager.getDomMap().size() + ",raft " + domainsManager.getRaftDomMap().size()
                + ", local port:" + RunningConfig.getServerPort());
        return result;
    }


    @NeedAuth
    @RequestMapping("/remvDom")
    public String remvDom(HttpServletRequest request) throws Exception {
        String dom = BaseServlet.required(request, "dom");
        if (domainsManager.getDomain(dom) == null) {
            throw new IllegalStateException("specified domain doesn't exists.");
        }

        domainsManager.easyRemoveDom(dom);

        return "ok";
    }

    @RequestMapping("/getDomsByIP")
    public JSONObject getDomsByIP(HttpServletRequest request) {
        String ip = BaseServlet.required(request, "ip");

        Set<String> doms = new HashSet<String>();
        for (String dom : domainsManager.getAllDomNames()) {
            Domain domObj = domainsManager.getDomain(dom);

            List<IpAddress> ipObjs = domObj.allIPs();
            for (IpAddress ipObj : ipObjs) {
                if (ip.contains(":")) {
                    if (StringUtils.equals(ipObj.getIp() + ":" + ipObj.getPort(), ip)) {
                        doms.add(domObj.getName());
                    }
                } else {
                    if (StringUtils.equals(ipObj.getIp(), ip)) {
                        doms.add(domObj.getName());
                    }
                }
            }
        }

        JSONObject result = new JSONObject();

        result.put("doms", doms);

        return result;
    }

    @RequestMapping("/onAddIP4Dom")
    public String onAddIP4Dom(HttpServletRequest request) throws Exception {
        if (Switch.getDisableAddIP()) {
            throw new AccessControlException("Adding IP for dom is forbidden now.");
        }

        String clientIP = BaseServlet.required(request, "clientIP");

        long term = Long.parseLong(BaseServlet.required(request, "term"));

        if (!RaftCore.isLeader(clientIP)) {
            Loggers.RAFT.warn("peer(" + JSON.toJSONString(clientIP) + ") tried to publish " +
                    "data but wasn't leader, leader: " + JSON.toJSONString(RaftCore.getLeader()));
            throw new IllegalStateException("peer(" + clientIP + ") tried to publish " +
                    "data but wasn't leader");
        }

        if (term < RaftCore.getPeerSet().local().term.get()) {
            Loggers.RAFT.warn("out of date publish, pub-term: "
                    + JSON.toJSONString(clientIP) + ", cur-term: " + JSON.toJSONString(RaftCore.getPeerSet().local()));
            throw new IllegalStateException("out of date publish, pub-term:"
                    + term + ", cur-term: " + RaftCore.getPeerSet().local().term.get());
        }

        RaftCore.getPeerSet().local().resetLeaderDue();

        final String dom = BaseServlet.required(request, "dom");
        if (domainsManager.getDomain(dom) == null) {
            throw new IllegalStateException("dom doesn't exist: " + dom);
        }

        boolean updateOnly = Boolean.parseBoolean(BaseServlet.optional(request, "updateOnly", Boolean.FALSE.toString()));

        String ipListString = BaseServlet.required(request, "ipList");
        List<IpAddress> newIPs = new ArrayList<>();

        List<String> ipList;
        if (Boolean.parseBoolean(BaseServlet.optional(request, SwitchEntry.PARAM_JSON, Boolean.FALSE.toString()))) {
            newIPs = JSON.parseObject(ipListString, new TypeReference<List<IpAddress>>() {
            });
        } else {
            ipList = Arrays.asList(ipListString.split(","));
            for (String ip : ipList) {
                IpAddress ipAddr = IpAddress.fromJSON(ip);
                newIPs.add(ipAddr);
            }
        }

        long timestamp = Long.parseLong(BaseServlet.required(request, "timestamp"));

        if (CollectionUtils.isEmpty(newIPs)) {
            throw new IllegalArgumentException("Empty ip list");
        }

        if (updateOnly) {
            //make sure every IP is in the dom, otherwise refuse update
            List<IpAddress> oldIPs = domainsManager.getDomain(dom).allIPs();
            Collection diff = CollectionUtils.subtract(newIPs, oldIPs);
            if (diff.size() != 0) {
                throw new IllegalArgumentException("these IPs are not present: " + Arrays.toString(diff.toArray())
                        + ", if you want to add them, remove updateOnly flag");
            }
        }
        domainsManager.easyAddIP4Dom(dom, newIPs, timestamp, term);

        return "ok";
    }


    private String doAddIP4Dom(HttpServletRequest request) throws Exception {

        if (Switch.getDisableAddIP()) {
            throw new AccessControlException("Adding IP for dom is forbidden now.");
        }

        Map<String, String> proxyParams = new HashMap<>(16);
        for (Map.Entry<String, String[]> entry : request.getParameterMap().entrySet()) {
            proxyParams.put(entry.getKey(), entry.getValue()[0]);
        }

        String ipListString = BaseServlet.required(request, "ipList");
        final List<String> ipList;
        List<IpAddress> newIPs = new ArrayList<>();

        if (Boolean.parseBoolean(BaseServlet.optional(request, SwitchEntry.PARAM_JSON, Boolean.FALSE.toString()))) {
            ipList = Arrays.asList(ipListString);
            newIPs = JSON.parseObject(ipListString, new TypeReference<List<IpAddress>>() {
            });
        } else {
            ipList = Arrays.asList(ipListString.split(","));
            for (String ip : ipList) {
                IpAddress ipAddr = IpAddress.fromJSON(ip);
                newIPs.add(ipAddr);
            }
        }

        if (!RaftCore.isLeader()) {
            Loggers.RAFT.info("I'm not leader, will proxy to leader.");
            if (RaftCore.getLeader() == null) {
                throw new IllegalArgumentException("no leader now.");
            }

            RaftPeer leader = RaftCore.getLeader();

            String server = leader.ip;
            if (!server.contains(UtilsAndCommons.CLUSTER_CONF_IP_SPLITER)) {
                server = server + UtilsAndCommons.CLUSTER_CONF_IP_SPLITER + RunningConfig.getServerPort();
            }

            String url = "http://" + server
                    + RunningConfig.getContextPath() + UtilsAndCommons.NACOS_NAMING_CONTEXT + "/api/addIP4Dom";
            HttpClient.HttpResult result1 = HttpClient.httpPost(url, null, proxyParams);

            if (result1.code != HttpURLConnection.HTTP_OK) {
                Loggers.SRV_LOG.warn("failed to add ip for dom, caused " + result1.content);
                throw new IllegalArgumentException("failed to add ip for dom, caused " + result1.content);
            }

            return "ok";
        }

        final String dom = BaseServlet.required(request, "dom");
        if (domainsManager.getDomain(dom) == null) {
            throw new IllegalStateException("dom doesn't exist: " + dom);
        }

        boolean updateOnly = Boolean.parseBoolean(BaseServlet.optional(request, "updateOnly", "false"));

        if (CollectionUtils.isEmpty(newIPs)) {
            throw new IllegalArgumentException("Empty ip list");
        }

        if (updateOnly) {
            //make sure every IP is in the dom, otherwise refuse update
            List<IpAddress> oldIPs = domainsManager.getDomain(dom).allIPs();
            Collection diff = CollectionUtils.subtract(newIPs, oldIPs);
            if (diff.size() != 0) {
                throw new IllegalArgumentException("these IPs are not present: " + Arrays.toString(diff.toArray())
                        + ", if you want to add them, remove updateOnly flag");
            }
        }

        String key = UtilsAndCommons.getIPListStoreKey(domainsManager.getDomain(dom));

        long timestamp = System.currentTimeMillis();
        if (RaftCore.isLeader()) {
            RaftCore.OPERATE_LOCK.lock();
            try {
                final CountDownLatch countDownLatch = new CountDownLatch(RaftCore.getPeerSet().majorityCount());
                proxyParams.put("clientIP", NetUtils.localIP());
                proxyParams.put("notify", "true");

                proxyParams.put("term", String.valueOf(RaftCore.getPeerSet().local().term));
                proxyParams.put("timestamp", String.valueOf(timestamp));

                for (final RaftPeer peer : RaftCore.getPeers()) {
                    String server = peer.ip;
                    if (!server.contains(UtilsAndCommons.CLUSTER_CONF_IP_SPLITER)) {
                        server = server + UtilsAndCommons.CLUSTER_CONF_IP_SPLITER + RunningConfig.getServerPort();
                    }
                    String url = "http://" + server
                            + RunningConfig.getContextPath() + UtilsAndCommons.NACOS_NAMING_CONTEXT + "/api/onAddIP4Dom";
                    HttpClient.asyncHttpPost(url, null, proxyParams, new AsyncCompletionHandler() {
                        @Override
                        public Integer onCompleted(Response response) throws Exception {
                            if (response.getStatusCode() != HttpURLConnection.HTTP_OK) {
                                Loggers.SRV_LOG.warn("failed to add ip for dom: " + dom
                                        + ",ipList = " + ipList + ",code: " + response.getStatusCode()
                                        + ", caused " + response.getResponseBody() + ", server: " + peer.ip);
                                return 1;
                            }
                            countDownLatch.countDown();
                            return 0;
                        }
                    });
                }

                if (!countDownLatch.await(UtilsAndCommons.MAX_PUBLISH_WAIT_TIME_MILLIS, TimeUnit.MILLISECONDS)) {
                    Loggers.RAFT.info("data publish failed, key=" + key, ",notify timeout.");
                    throw new IllegalArgumentException("data publish failed, key=" + key);
                }

                Loggers.EVT_LOG.info("{" + dom + "} {POS} {IP-ADD}" + " new: "
                        + Arrays.toString(ipList.toArray()) + " operatorIP: "
                        + BaseServlet.optional(request, "clientIP", "unknown"));
            } finally {
                RaftCore.OPERATE_LOCK.unlock();
            }
        }

        return "ok";
    }

    @NeedAuth
    @RequestMapping("/addIP4Dom")
    public String addIP4Dom(HttpServletRequest request) throws Exception {
        return doAddIP4Dom(request);
    }

    @NeedAuth
    @RequestMapping("/replaceIP4Dom")
    public synchronized String replaceIP4Dom(HttpServletRequest request) throws Exception {
        String dom = BaseServlet.required(request, "dom");
        String cluster = BaseServlet.required(request, "cluster");

        List<String> ips = Arrays.asList(BaseServlet.required(request, "ipList").split(","));
        List<IpAddress> ipObjList = new ArrayList<IpAddress>(ips.size());
        for (String ip : ips) {
            IpAddress ipObj = IpAddress.fromJSON(ip);
            if (ipObj == null || ipObj.getPort() <= 0) {
                throw new IllegalArgumentException("malformed ip: " + ip + ", format: ip:port[_weight][_cluster]");
            }

            ipObj.setClusterName(cluster);
            ipObjList.add(ipObj);
        }

        if (CollectionUtils.isEmpty(ipObjList)) {
            throw new IllegalArgumentException("empty ip list");
        }

        domainsManager.easyReplaceIP4Dom(dom, cluster, ipObjList);

        return "ok";
    }

    @RequestMapping("/srvAllIP")
    public JSONObject srvAllIP(HttpServletRequest request) throws Exception {

        JSONObject result = new JSONObject();

        if (DistroMapper.getLocalhostIP().equals(UtilsAndCommons.LOCAL_HOST_IP)) {
            throw new Exception("invalid localhost ip: " + DistroMapper.getLocalhostIP());
        }

        String dom = BaseServlet.required(request, "dom");
        VirtualClusterDomain domObj = (VirtualClusterDomain) domainsManager.getDomain(dom);
        String clusters = BaseServlet.optional(request, "clusters", StringUtils.EMPTY);

        if (domObj == null) {
            throw new NacosException(NacosException.NOT_FOUND, "dom not found: " + dom);
        }

        checkIfDisabled(domObj);

        long cacheMillis = Switch.getCacheMillis(dom);

        List<IpAddress> srvedIPs;

        if (StringUtils.isEmpty(clusters)) {
            srvedIPs = domObj.allIPs();
        } else {
            srvedIPs = domObj.allIPs(Arrays.asList(clusters.split(",")));
        }

        JSONArray ipArray = new JSONArray();

        for (IpAddress ip : srvedIPs) {
            JSONObject ipObj = new JSONObject();

            ipObj.put("ip", ip.getIp());
            ipObj.put("port", ip.getPort());
            ipObj.put("valid", ip.isValid());
            ipObj.put("weight", ip.getWeight());
            ipObj.put("doubleWeight", ip.getWeight());
            ipObj.put("instanceId", ip.getInstanceId());
            ipObj.put("metadata", ip.getMetadata());
            ipArray.add(ipObj);
        }

        result.put("hosts", ipArray);

        result.put("dom", dom);
        result.put("clusters", clusters);
        result.put("cacheMillis", cacheMillis);
        result.put("lastRefTime", System.currentTimeMillis());
        result.put("checksum", domObj.getChecksum());
        result.put("allIPs", "true");

        return result;
    }

    @RequestMapping("/srvIPXT")
    @ResponseBody
    public JSONObject srvIPXT(HttpServletRequest request) throws Exception {

        JSONObject result = new JSONObject();

        if (DistroMapper.getLocalhostIP().equals(UtilsAndCommons.LOCAL_HOST_IP)) {
            throw new Exception("invalid localhost ip: " + DistroMapper.getLocalhostIP());
        }

        String dom = BaseServlet.required(request, "dom");

        VirtualClusterDomain domObj = (VirtualClusterDomain) domainsManager.getDomain(dom);
        String agent = request.getHeader("Client-Version");
        String clusters = BaseServlet.optional(request, "clusters", StringUtils.EMPTY);
        String clientIP = BaseServlet.optional(request, "clientIP", StringUtils.EMPTY);
        Integer udpPort = Integer.parseInt(BaseServlet.optional(request, "udpPort", "0"));
        String env = BaseServlet.optional(request, "env", StringUtils.EMPTY);
        String error = BaseServlet.optional(request, "unconsistentDom", StringUtils.EMPTY);
        boolean isCheck = Boolean.parseBoolean(BaseServlet.optional(request, "isCheck", "false"));

        String app = BaseServlet.optional(request, "app", StringUtils.EMPTY);

        String tenant = BaseServlet.optional(request, "tid", StringUtils.EMPTY);

        boolean healthyOnly = Boolean.parseBoolean(BaseServlet.optional(request, "healthOnly", "false"));

        if (!StringUtils.isEmpty(error)) {
            Loggers.ROLE_LOG.info("ENV-NOT-CONSISTENT", error);
        }

        if (domObj == null) {
            throw new NacosException(NacosException.NOT_FOUND, "dom not found: " + dom);
        }

        checkIfDisabled(domObj);

        long cacheMillis = Switch.getCacheMillis(dom);

        // now try to enable the push
        try {
            if (udpPort > 0 && PushService.canEnablePush(agent)) {
                PushService.addClient(dom,
                        clusters,
                        agent,
                        new InetSocketAddress(clientIP, udpPort),
                        pushDataSource,
                        tenant,
                        app);
                cacheMillis = Switch.getPushCacheMillis(dom);
            }
        } catch (Exception e) {
            Loggers.SRV_LOG.error("VIPSRV-API", "failed to added push client", e);
            cacheMillis = Switch.getCacheMillis(dom);
        }

        List<IpAddress> srvedIPs;

        srvedIPs = domObj.srvIPs(clientIP, Arrays.asList(StringUtils.split(clusters, ",")));

        if (CollectionUtils.isEmpty(srvedIPs)) {
            String msg = "no ip to serve for dom: " + dom;

            Loggers.SRV_LOG.debug(msg);
        }

        Map<Boolean, List<IpAddress>> ipMap = new HashMap<>(2);
        ipMap.put(Boolean.TRUE, new ArrayList<IpAddress>());
        ipMap.put(Boolean.FALSE, new ArrayList<IpAddress>());

        for (IpAddress ip : srvedIPs) {
            ipMap.get(ip.isValid()).add(ip);
        }

        if (isCheck) {
            result.put("reachProtectThreshold", false);
        }

        double threshold = domObj.getProtectThreshold();

        if ((float) ipMap.get(Boolean.TRUE).size() / srvedIPs.size() <= threshold) {

            Loggers.SRV_LOG.warn("protect threshold reached, return all ips, " +
                    "dom: " + dom);
            if (isCheck) {
                result.put("reachProtectThreshold", true);
            }

            ipMap.get(Boolean.TRUE).addAll(ipMap.get(Boolean.FALSE));
            ipMap.get(Boolean.FALSE).clear();
        }

        if (isCheck) {
            result.put("protectThreshold", domObj.getProtectThreshold());
            result.put("reachLocalSiteCallThreshold", false);

            return new JSONObject();
        }

        JSONArray hosts = new JSONArray();

        for (Map.Entry<Boolean, List<IpAddress>> entry : ipMap.entrySet()) {
            List<IpAddress> ips = entry.getValue();

            if (healthyOnly && !entry.getKey()) {
                continue;
            }

            for (IpAddress ip : ips) {
                JSONObject ipObj = new JSONObject();

                ipObj.put("ip", ip.getIp());
                ipObj.put("port", ip.getPort());
                ipObj.put("valid", entry.getKey());
                ipObj.put("marked", ip.isMarked());
                ipObj.put("instanceId", ip.getInstanceId());
                ipObj.put("metadata", ip.getMetadata());
                ipObj.put("enabled", ip.isEnabled());
                ipObj.put("weight", ip.getWeight());

                hosts.add(ipObj);

            }
        }

        result.put("hosts", hosts);

        result.put("dom", dom);
        result.put("clusters", clusters);
        result.put("cacheMillis", cacheMillis);
        result.put("lastRefTime", System.currentTimeMillis());
        result.put("checksum", domObj.getChecksum() + System.currentTimeMillis());
        result.put("useSpecifiedURL", false);
        result.put("env", env);

        return result;
    }

    @NeedAuth
    @RequestMapping("/remvIP4Dom")
    public String remvIP4Dom(HttpServletRequest request) throws Exception {
        String dom = BaseServlet.required(request, "dom");
        String ipListString = BaseServlet.required(request, "ipList");
        List<IpAddress> newIPs = new ArrayList<>();
        List<String> ipList = new ArrayList<>();
        if (Boolean.parseBoolean(BaseServlet.optional(request, SwitchEntry.PARAM_JSON, Boolean.FALSE.toString()))) {
            newIPs = JSON.parseObject(ipListString, new TypeReference<List<IpAddress>>() {
            });
        } else {
            ipList = Arrays.asList(ipListString.split(","));
        }

        List<IpAddress> ipObjList = new ArrayList<>(ipList.size());
        if (Boolean.parseBoolean(BaseServlet.optional(request, SwitchEntry.PARAM_JSON, Boolean.FALSE.toString()))) {
            ipObjList = newIPs;
        } else {
            for (String ip : ipList) {
                ipObjList.add(IpAddress.fromJSON(ip));
            }
        }

        domainsManager.easyRemvIP4Dom(dom, ipObjList);

        Loggers.EVT_LOG.info("{" + dom + "} {POS} {IP-REMV}" + " dead: "
                + Arrays.toString(ipList.toArray()) + " operator: "
                + BaseServlet.optional(request, "clientIP", "unknown"));

        return "ok";
    }

    @RequestMapping("/pushState")
    public JSONObject pushState(HttpServletRequest request) {

        JSONObject result = new JSONObject();

        boolean detail = Boolean.parseBoolean(BaseServlet.optional(request, "detail", "false"));
        boolean reset = Boolean.parseBoolean(BaseServlet.optional(request, "reset", "false"));

        List<PushService.Receiver.AckEntry> failedPushes = PushService.getFailedPushes();
        int failedPushCount = PushService.getFailedPushCount();
        result.put("succeed", PushService.getTotalPush() - failedPushCount);
        result.put("total", PushService.getTotalPush());

        if (PushService.getTotalPush() > 0) {
            result.put("ratio", ((float) PushService.getTotalPush() - failedPushCount) / PushService.getTotalPush());
        } else {
            result.put("ratio", 0);
        }

        JSONArray dataArray = new JSONArray();
        if (detail) {
            for (PushService.Receiver.AckEntry entry : failedPushes) {
                try {
                    dataArray.add(new String(entry.origin.getData(), "UTF-8"));
                } catch (UnsupportedEncodingException e) {
                    dataArray.add("[encoding failure]");
                }
            }
            result.put("data", dataArray);
        }

        if (reset) {
            PushService.resetPushState();
        }

        result.put("reset", reset);

        return result;
    }


    ReentrantLock lock = new ReentrantLock();

    @NeedAuth
    @RequestMapping("/updateSwitch")
    public String updateSwitch(HttpServletRequest request) throws Exception {
        Boolean debug = Boolean.parseBoolean(BaseServlet.optional(request, "debug", "false"));

        if (!RaftCore.isLeader() && !debug) {
            Map<String, String> tmpParams = new HashMap<>(16);
            for (Map.Entry<String, String[]> entry : request.getParameterMap().entrySet()) {
                tmpParams.put(entry.getKey(), entry.getValue()[0]);
            }

            RaftProxy.proxyGET(UtilsAndCommons.NACOS_NAMING_CONTEXT + "/api/updateSwitch", tmpParams);
            return "ok";
        }

        try {
            lock.lock();
            String entry = BaseServlet.required(request, "entry");

            Datum datum = RaftCore.getDatum(UtilsAndCommons.DOMAINS_DATA_ID + ".00-00---000-VIPSRV_SWITCH_DOMAIN-000---00-00");
            SwitchDomain switchDomain = null;

            if (datum != null) {
                switchDomain = JSON.parseObject(datum.value, SwitchDomain.class);
            } else {
                Loggers.SRV_LOG.warn("datum: " + UtilsAndCommons.DOMAINS_DATA_ID + ".00-00---000-VIPSRV_SWITCH_DOMAIN-000---00-00 is null");
            }

            if (SwitchEntry.BATCH.equals(entry)) {
                //batch update
                SwitchDomain dom = JSON.parseObject(BaseServlet.required(request, "json"), SwitchDomain.class);
                dom.setEnableStandalone(Switch.isEnableStandalone());
                if (dom.httpHealthParams.getMin() < SwitchDomain.HttpHealthParams.MIN_MIN
                        || dom.tcpHealthParams.getMin() < SwitchDomain.HttpHealthParams.MIN_MIN) {

                    throw new IllegalArgumentException("min check time for http or tcp is too small(<500)");
                }

                if (dom.httpHealthParams.getMax() < SwitchDomain.HttpHealthParams.MIN_MAX
                        || dom.tcpHealthParams.getMax() < SwitchDomain.HttpHealthParams.MIN_MAX) {

                    throw new IllegalArgumentException("max check time for http or tcp is too small(<3000)");
                }

                if (dom.httpHealthParams.getFactor() < 0
                        || dom.httpHealthParams.getFactor() > 1
                        || dom.tcpHealthParams.getFactor() < 0
                        || dom.tcpHealthParams.getFactor() > 1) {

                    throw new IllegalArgumentException("malformed factor");
                }

                Switch.setDom(dom);
                if (!debug) {
                    Switch.save();
                }

                return "ok";
            }

            if (switchDomain != null) {
                Switch.setDom(switchDomain);
            }

            if (entry.equals(SwitchEntry.DISTRO_THRESHOLD)) {
                Float threshold = Float.parseFloat(BaseServlet.required(request, "distroThreshold"));

                if (threshold <= 0) {
                    throw new IllegalArgumentException("distroThreshold can not be zero or negative: " + threshold);
                }

                Switch.setDistroThreshold(threshold);

                if (!debug) {
                    Switch.save();
                }
                return "ok";
            }


            if (entry.equals(SwitchEntry.ENABLE_ALL_DOM_NAME_CACHE)) {
                Boolean enable = Boolean.parseBoolean(BaseServlet.required(request, "enableAllDomNameCache"));
                Switch.setAllDomNameCache(enable);

                if (!debug) {
                    Switch.save();
                }

                return "ok";
            }

            if (entry.equals(SwitchEntry.INCREMENTAL_LIST)) {
                String action = BaseServlet.required(request, "action");
                List<String> doms = Arrays.asList(BaseServlet.required(request, "incrementalList").split(","));

                if (action.equals(SwitchEntry.ACTION_UPDATE)) {
                    Switch.getIncrementalList().addAll(doms);
                } else if (action.equals(SwitchEntry.ACTION_DELETE)) {
                    Switch.getIncrementalList().removeAll(doms);
                } else {
                    throw new IllegalArgumentException("action is not allowed: " + action);
                }

                if (!debug) {
                    Switch.save();
                }

                return "ok";
            }

            if (entry.equals(SwitchEntry.HEALTH_CHECK_WHITLE_LIST)) {
                String action = BaseServlet.required(request, "action");
                List<String> whiteList = Arrays.asList(BaseServlet.required(request, "healthCheckWhiteList").split(","));

                if (action.equals(SwitchEntry.ACTION_UPDATE)) {
                    Switch.getHealthCheckWhiteList().addAll(whiteList);
                    if (!debug) {
                        Switch.save();
                    }

                    return "ok";
                }

                if (action.equals(SwitchEntry.ACTION_DELETE)) {
                    Switch.getHealthCheckWhiteList().removeAll(whiteList);
                    if (!debug) {
                        Switch.save();
                    }
                    return "ok";
                }
            }

            if (entry.equals(SwitchEntry.CLIENT_BEAT_INTERVAL)) {
                long clientBeatInterval = Long.parseLong(BaseServlet.required(request, "clientBeatInterval"));
                Switch.setClientBeatInterval(clientBeatInterval);

                if (!debug) {
                    Switch.save();
                }
                return "ok";
            }

            if (entry.equals(SwitchEntry.PUSH_VERSION)) {
                String type = BaseServlet.required(request, "type");
                String version = BaseServlet.required(request, "version");

                if (!version.matches(UtilsAndCommons.VERSION_STRING_SYNTAX)) {
                    throw new IllegalArgumentException("illegal version, must match: " + UtilsAndCommons.VERSION_STRING_SYNTAX);
                }

                if (StringUtils.equals(SwitchEntry.CLIENT_JAVA, type)) {
                    Switch.setPushJavaVersion(version);
                } else if (StringUtils.equals(SwitchEntry.CLIENT_PYTHON, type)) {
                    Switch.setPushPythonVersion(version);
                } else if (StringUtils.equals(SwitchEntry.CLIENT_C, type)) {
                    Switch.setPushCVersion(version);
                } else {
                    throw new IllegalArgumentException("unsupported client type: " + type);
                }

                if (!debug) {
                    Switch.save();
                }
                return "ok";
            }

            if (entry.equals(SwitchEntry.TRAFFIC_SCHEDULING_VERSION)) {
                String type = BaseServlet.required(request, "type");
                String version = BaseServlet.required(request, "version");

                if (!version.matches(UtilsAndCommons.VERSION_STRING_SYNTAX)) {
                    throw new IllegalArgumentException("illegal version, must match: " + UtilsAndCommons.VERSION_STRING_SYNTAX);
                }

                if (StringUtils.equals(SwitchEntry.CLIENT_JAVA, type)) {
                    Switch.setTrafficSchedulingJavaVersion(version);
                } else if (StringUtils.equals(SwitchEntry.CLIENT_PYTHON, type)) {
                    Switch.setTrafficSchedulingPythonVersion(version);
                } else if (StringUtils.equals(SwitchEntry.CLIENT_C, type)) {
                    Switch.setTrafficSchedulingCVersion(version);
                } else if (StringUtils.equals(SwitchEntry.CLIENT_TENGINE, type)) {
                    Switch.setTrafficSchedulingTengineVersion(version);
                } else {
                    throw new IllegalArgumentException("unsupported client type: " + type);
                }

                if (!debug) {
                    Switch.save();
                }
                return "ok";
            }

            if (entry.equals(SwitchEntry.PUSH_CACHE_MILLIS)) {
                String dom = BaseServlet.optional(request, "dom", StringUtils.EMPTY);
                Long cacheMillis = Long.parseLong(BaseServlet.required(request, "millis"));

                if (cacheMillis < SwitchEntry.MIN_PUSH_CACHE_TIME_MIILIS) {
                    throw new IllegalArgumentException("min cache time for http or tcp is too small(<10000)");
                }

                Switch.setPushCacheMillis(dom, cacheMillis);
                if (!debug) {
                    Switch.save();
                }
                return "ok";
            }

            // extremely careful while modifying this, cause it will affect all clients without pushing enabled
            if (entry.equals(SwitchEntry.DEFAULT_CACHE_MILLIS)) {
                String dom = BaseServlet.optional(request, "dom", StringUtils.EMPTY);
                Long cacheMillis = Long.parseLong(BaseServlet.required(request, "millis"));

                if (cacheMillis < SwitchEntry.MIN_CACHE_TIME_MIILIS) {
                    throw new IllegalArgumentException("min default cache time  is too small(<1000)");
                }

                Switch.setCacheMillis(dom, cacheMillis);
                if (!debug) {
                    Switch.save();
                }
                return "ok";
            }

            if (entry.equals(SwitchEntry.MASTERS)) {
                List<String> masters = Arrays.asList(BaseServlet.required(request, "names").split(","));

                Switch.setMasters(masters);
                if (!debug) {
                    Switch.save();
                }
                return "ok";
            }

            if (entry.equals(SwitchEntry.DISTRO)) {
                boolean enabled = Boolean.parseBoolean(BaseServlet.required(request, "enabled"));

                Switch.setDistroEnabled(enabled);
                if (!debug) {
                    Switch.save();
                }
                return "ok";
            }

            if (entry.equals(SwitchEntry.CHECK)) {
                boolean enabled = Boolean.parseBoolean(BaseServlet.required(request, "enabled"));

                Switch.setHeathCheckEnabled(enabled);
                if (!debug) {
                    Switch.save();
                }
                return "ok";
            }

            if (entry.equals(SwitchEntry.DOM_STATUS_SYNC_PERIOD)) {
                Long millis = Long.parseLong(BaseServlet.required(request, "millis"));

                if (millis < SwitchEntry.MIN_DOM_SYNC_TIME_MIILIS) {
                    throw new IllegalArgumentException("domStatusSynchronizationPeriodMillis is too small(<5000)");
                }

                Switch.setDomStatusSynchronizationPeriodMillis(millis);
                if (!debug) {
                    Switch.save();
                }
                return "ok";
            }

            if (entry.equals(SwitchEntry.SERVER_STATUS_SYNC_PERIOD)) {
                Long millis = Long.parseLong(BaseServlet.required(request, "millis"));

                if (millis < SwitchEntry.MIN_SERVER_SYNC_TIME_MIILIS) {
                    throw new IllegalArgumentException("serverStatusSynchronizationPeriodMillis is too small(<15000)");
                }

                Switch.setServerStatusSynchronizationPeriodMillis(millis);
                if (!debug) {
                    Switch.save();
                }
                return "ok";
            }

            if (entry.equals(SwitchEntry.HEALTH_CHECK_TIMES)) {
                Integer times = Integer.parseInt(BaseServlet.required(request, "times"));

                Switch.setCheckTimes(times);
                if (!debug) {
                    Switch.save();
                }
                return "ok";
            }

            if (entry.equals(SwitchEntry.DISABLE_ADD_IP)) {
                boolean disableAddIP = Boolean.parseBoolean(BaseServlet.required(request, "disableAddIP"));

                Switch.setDisableAddIP(disableAddIP);
                if (!debug) {
                    Switch.save();
                }
                return "ok";
            }

            if (entry.equals(SwitchEntry.ENABLE_CACHE)) {
                boolean enableCache = Boolean.parseBoolean(BaseServlet.required(request, "enableCache"));

                Switch.setEnableCache(enableCache);
                if (!debug) {
                    Switch.save();
                }
                return "ok";
            }

            if (entry.equals(SwitchEntry.SEND_BEAT_ONLY)) {
                boolean sendBeatOnly = Boolean.parseBoolean(BaseServlet.required(request, "sendBeatOnly"));

                Switch.setSendBeatOnly(sendBeatOnly);
                if (!debug) {
                    Switch.save();
                }
                return "ok";
            }

            if (entry.equals(SwitchEntry.LIMITED_URL_MAP)) {
                Map<String, Integer> limitedUrlMap = new HashMap<>(16);
                String limitedUrls = BaseServlet.required(request, "limitedUrls");

                if (!StringUtils.isEmpty(limitedUrls)) {
                    String[] entries = limitedUrls.split(",");
                    for (int i = 0; i < entries.length; i++) {
                        String[] parts = entries[i].split(":");
                        if (parts.length < 2) {
                            throw new IllegalArgumentException("invalid input for limited urls");
                        }

                        String limitedUrl = parts[0];
                        if (StringUtils.isEmpty(limitedUrl)) {
                            throw new IllegalArgumentException("url can not be empty, url: " + limitedUrl);
                        }

                        int statusCode = Integer.parseInt(parts[1]);
                        if (statusCode <= 0) {
                            throw new IllegalArgumentException("illegal normal status code: " + statusCode);
                        }

                        limitedUrlMap.put(limitedUrl, statusCode);

                    }

                    Switch.setLimitedUrlMap(limitedUrlMap);
                    if (!debug) {
                        Switch.save();
                    }
                    return "ok";
                }
            }

            if (entry.equals(SwitchEntry.ENABLE_STANDALONE)) {
                String enable = BaseServlet.required(request, "enableStandalone");

                if (!StringUtils.isNotEmpty(enable)) {
                    Switch.setEnableStandalone(Boolean.parseBoolean(enable));
                }

                if (!debug) {
                    Switch.save();
                }

                return "ok";
            }


            throw new IllegalArgumentException("update entry not found: " + entry);
        } finally {
            lock.unlock();
        }


    }

    @RequestMapping("/checkStatus")
    public JSONObject checkStatus(HttpServletRequest request) {

        JSONObject result = new JSONObject();
        result.put("healthCheckEnabled", Switch.isHealthCheckEnabled());
        result.put("allDoms", domainsManager.getAllDomNames());

        List<String> doms = new ArrayList<String>();
        for (String dom : domainsManager.getAllDomNames()) {
            if (DistroMapper.responsible(dom)) {
                doms.add(dom);
            }
        }

        result.put("respDoms", doms);

        return result;
    }

    public void checkIfDisabled(VirtualClusterDomain domObj) throws Exception {
        if (!domObj.getEnabled()) {
            throw new Exception("domain is disabled now.");
        }
    }

    @RequestMapping("/switches")
    public JSONObject switches(HttpServletRequest request) {

        return JSON.parseObject(Switch.getDom().toJSON());
    }

    @RequestMapping("/getVersion")
    public JSONObject getVersion(HttpServletRequest request) throws IOException {

        JSONObject result = new JSONObject();
        InputStream is = ApiCommands.class.getClassLoader().getResourceAsStream("application.properties");
        Properties properties = new Properties();
        properties.load(is);

        try (InputStreamReader releaseNode =
                     new InputStreamReader(ApiCommands.class.getClassLoader().getResourceAsStream("changelog.properties"), "UTF-8")) {

            Properties properties1 = new Properties();
            properties1.load(releaseNode);

            result.put("server version", properties.getProperty("version"));
            result.put("change log", properties1.getProperty(properties.getProperty("version")));
        }
        return result;
    }

    @RequestMapping("/getAllChangeLog")
    public JSONObject getAllChangeLog(HttpServletRequest request) throws Exception {

        JSONObject result = new JSONObject();
        try (InputStreamReader releaseNode =
                     new InputStreamReader(ApiCommands.class.getClassLoader().getResourceAsStream("changelog.properties"), "UTF-8")) {

            Properties properties1 = new Properties();
            properties1.load(releaseNode);

            for (String name : properties1.stringPropertyNames()) {
                result.put(name, properties1.getProperty(name));
            }
        }

        return result;
    }

    @RequestMapping("/allDomNames")
    public JSONObject allDomNames(HttpServletRequest request) throws Exception {

        boolean responsibleOnly = Boolean.parseBoolean(BaseServlet.optional(request, "responsibleOnly", "false"));
        boolean withOwner = Boolean.parseBoolean((BaseServlet.optional(request, "withOwner", "false")));

        List<String> doms = new ArrayList<String>();
        Set<String> domSet;

        domSet = domainsManager.getAllDomNames();
        for (String dom : domSet) {
            if (DistroMapper.responsible(dom) || !responsibleOnly) {
                if (withOwner) {
                    doms.add(dom + ":" + ArrayUtils.toString(domainsManager.getDomain(dom).getOwners()));
                } else {
                    doms.add(dom);
                }
            }
        }

        JSONObject result = new JSONObject();

        result.put("doms", doms);
        result.put("count", doms.size());

        return result;
    }

    @RequestMapping("/searchDom")
    public JSONObject searchDom(HttpServletRequest request) {

        JSONObject result = new JSONObject();
        String expr = BaseServlet.required(request, "expr");

        List<Domain> doms
                = domainsManager.searchDomains(".*" + expr + ".*");

        if (CollectionUtils.isEmpty(doms)) {
            result.put("doms", Collections.emptyList());
            return result;
        }

        JSONArray domArray = new JSONArray();
        for (Domain dom : doms) {
            domArray.add(dom.getName());
        }

        result.put("doms", domArray);

        return result;
    }

    @RequestMapping("/getWeightsByIP")
    public JSONObject getWeightsByIP(HttpServletRequest request) {
        String ip = BaseServlet.required(request, "ip");

        Map<String, List<IpAddress>> dom2IPList = new HashMap<String, List<IpAddress>>(1024);
        for (String dom : domainsManager.getAllDomNames()) {
            Domain domObj = domainsManager.getDomain(dom);

            List<IpAddress> ipObjs = domObj.allIPs();
            for (IpAddress ipObj : ipObjs) {
                if (StringUtils.startsWith(ipObj.getIp() + ":" + ipObj.getPort(), ip)) {
                    List<IpAddress> list = dom2IPList.get(domObj.getName());

                    if (CollectionUtils.isEmpty(list)) {
                        list = new ArrayList<>();
                        dom2IPList.put(domObj.getName(), list);
                    }
                    list.add(ipObj);
                }
            }
        }

        JSONObject result = new JSONObject();
        JSONArray ipArray = new JSONArray();
        for (Map.Entry<String, List<IpAddress>> entry : dom2IPList.entrySet()) {
            for (IpAddress ipAddress : entry.getValue()) {

                JSONObject packet = new JSONObject();
                packet.put("dom", entry.getKey());
                packet.put("ip", ipAddress.getIp());
                packet.put("weight", ipAddress.getWeight());
                packet.put("port", ipAddress.getPort());
                packet.put("cluster", ipAddress.getClusterName());

                ipArray.add(packet);
            }
        }

        result.put("ips", ipArray);

        result.put("code", 200);
        result.put("successful", "success");

        return result;
    }


    private Cluster getClusterFromJson(String json) {
        JSONObject object = JSON.parseObject(json);
        String type = object.getJSONObject("healthChecker").getString("type");
        AbstractHealthChecker abstractHealthCheckConfig;

        if (type.equals(HealthCheckType.HTTP.name())) {
            abstractHealthCheckConfig = JSON.parseObject(object.getString("healthChecker"), AbstractHealthChecker.Http.class);
        } else if (type.equals(HealthCheckType.TCP.name())) {
            abstractHealthCheckConfig = JSON.parseObject(object.getString("healthChecker"), AbstractHealthChecker.Tcp.class);
        } else if (type.equals(HealthCheckType.MYSQL.name())) {
            abstractHealthCheckConfig = JSON.parseObject(object.getString("healthChecker"), AbstractHealthChecker.Mysql.class);
        } else {
            throw new IllegalArgumentException("can not prase cluster from json: " + json);
        }

        Cluster cluster = JSON.parseObject(json, Cluster.class);

        cluster.setHealthChecker(abstractHealthCheckConfig);
        return cluster;
    }

    public String doAddCluster4Dom(HttpServletRequest request) throws Exception {

        String dom = BaseServlet.required(request, "dom");
        String json = BaseServlet.optional(request, "clusterJson", StringUtils.EMPTY);

        VirtualClusterDomain domObj = (VirtualClusterDomain) domainsManager.getDomain(dom);

        if (domObj == null) {
            throw new IllegalArgumentException("dom not found: " + dom);
        }

        Cluster cluster = new Cluster();

        if (!StringUtils.isEmpty(json)) {
            try {
                cluster = getClusterFromJson(json);

            } catch (Exception e) {
                Loggers.SRV_LOG.warn("ADD-CLUSTER", "failed to parse json, try old format.");
            }
        } else {
            String cktype = BaseServlet.optional(request, "cktype", "TCP");
            String clusterName = BaseServlet.optional(request, "clusterName", UtilsAndCommons.DEFAULT_CLUSTER_NAME);
            String ipPort4Check = BaseServlet.optional(request, "ipPort4Check", "true");
            String path = BaseServlet.optional(request, "path", StringUtils.EMPTY);
            String headers = BaseServlet.optional(request, "headers", StringUtils.EMPTY);
            String nodegroup = BaseServlet.optional(request, "nodegroup", StringUtils.EMPTY);
            String expectedResponseCode = BaseServlet.optional(request, "expectedResponseCode", "200");
            int defIPPort = NumberUtils.toInt(BaseServlet.optional(request, "defIPPort", "-1"));
            int defCkport = NumberUtils.toInt(BaseServlet.optional(request, "defCkport", "80"));
            String siteGroup = BaseServlet.optional(request, "siteGroup", StringUtils.EMPTY);
            String submask = BaseServlet.optional(request, "submask", StringUtils.EMPTY);
            String clusterMetadataJson = BaseServlet.optional(request, "clusterMetadata", StringUtils.EMPTY);
            cluster.setName(clusterName);

            cluster.setLegacySyncConfig(nodegroup);

            cluster.setUseIPPort4Check(Boolean.parseBoolean(ipPort4Check));
            cluster.setDefIPPort(defIPPort);
            cluster.setDefCkport(defCkport);

            if (StringUtils.isNotEmpty(clusterMetadataJson)) {
                cluster.setMetadata(JSON.parseObject(clusterMetadataJson, new TypeReference<Map<String, String>>() {
                }));
            }

            if (StringUtils.equals(cktype, HealthCheckType.HTTP.name())) {
                AbstractHealthChecker.Http config = new AbstractHealthChecker.Http();
                config.setType(cktype);
                config.setPath(path);
                config.setHeaders(headers);
                config.setExpectedResponseCode(Integer.parseInt(expectedResponseCode));
                cluster.setHealthChecker(config);
            } else if (StringUtils.equals(cktype, HealthCheckType.TCP.name())) {
                AbstractHealthChecker.Tcp config = new AbstractHealthChecker.Tcp();
                config.setType(cktype);
                cluster.setHealthChecker(config);
            } else if (StringUtils.equals(cktype, HealthCheckType.MYSQL.name())) {
                AbstractHealthChecker.Mysql config = new AbstractHealthChecker.Mysql();
                String cmd = BaseServlet.required(request, "cmd");
                String pwd = BaseServlet.required(request, "pwd");
                String user = BaseServlet.required(request, "user");

                config.setType(cktype);
                config.setCmd(cmd);
                config.setPwd(pwd);
                config.setUser(user);
                cluster.setHealthChecker(config);
            }
            cluster.setSitegroup(siteGroup);

            if (!StringUtils.isEmpty(submask)) {
                cluster.setSubmask(submask);
            }
        }
        cluster.setDom(domObj);
        cluster.init();

        if (domObj.getClusterMap().containsKey(cluster.getName())) {
            domObj.getClusterMap().get(cluster.getName()).update(cluster);
        } else {
            domObj.getClusterMap().put(cluster.getName(), cluster);
        }

        domObj.setLastModifiedMillis(System.currentTimeMillis());
        domObj.recalculateChecksum();
        domObj.valid();

        domainsManager.easyAddOrReplaceDom(domObj);

        return "ok";
    }

    @NeedAuth
    @RequestMapping("/addCluster4Dom")
    public String addCluster4Dom(HttpServletRequest request) throws Exception {
        return doAddCluster4Dom(request);
    }

    @RequestMapping("/distroStatus")
    public JSONObject distroStatus(HttpServletRequest request) {

        JSONObject result = new JSONObject();
        String action = BaseServlet.optional(request, "action", "view");

        if (StringUtils.equals(SwitchEntry.ACTION_VIEW, action)) {
            result.put("status", DistroMapper.getDistroConfig());
            return result;
        }

        if (StringUtils.equals(SwitchEntry.ACTION_CLEAN, action)) {
            DistroMapper.clean();
            return result;
        }

        return result;
    }

    @RequestMapping("/metrics")
    public JSONObject metrics(HttpServletRequest request) {

        JSONObject result = new JSONObject();

        int domCount = domainsManager.getDomCount();
        int ipCount = domainsManager.getIPCount();

        int responsibleDomCount = domainsManager.getResponsibleDoms().size();
        int responsibleIPCount = domainsManager.getResponsibleIPCount();

        result.put("domCount", domCount);
        result.put("ipCount", ipCount);
        result.put("responsibleDomCount", responsibleDomCount);
        result.put("responsibleIPCount", responsibleIPCount);
        result.put("cpu", SystemUtils.getCPU());
        result.put("load", SystemUtils.getLoad());
        result.put("mem", SystemUtils.getMem());

        return result;
    }

    @RequestMapping("/updateClusterConf")
    public JSONObject updateClusterConf(HttpServletRequest request) throws IOException {

        JSONObject result = new JSONObject();

        String ipSpliter = ",";

        String ips = BaseServlet.optional(request, "ips", "");
        String action = BaseServlet.required(request, "action");

        if (SwitchEntry.ACTION_ADD.equals(action)) {

            List<String> oldList = FileUtils.readLines(UtilsAndCommons.getConfFile(), "UTF-8");
            StringBuilder sb = new StringBuilder();
            for (String ip : oldList) {
                sb.append(ip).append("\r\n");
            }
            for (String ip : ips.split(ipSpliter)) {
                sb.append(ip).append("\r\n");
            }

<<<<<<< HEAD
            Loggers.SRV_LOG.info("[UPDATE-CLUSTER] new ips:" + sb.toString());
            IoUtils.writeStringToFile(new File(UtilsAndCommons.getConfFile()), sb.toString(), "utf-8");
=======
            Loggers.SRV_LOG.info("UPDATE-CLUSTER", "new ips:" + sb.toString());
            FileUtils.writeStringToFile(UtilsAndCommons.getConfFile(), sb.toString(), "UTF-8");
>>>>>>> 15719454
            return result;
        }

        if (SwitchEntry.ACTION_REPLACE.equals(action)) {

            StringBuilder sb = new StringBuilder();
            for (String ip : ips.split(ipSpliter)) {
                sb.append(ip).append("\r\n");
            }
<<<<<<< HEAD
            Loggers.SRV_LOG.info("[UPDATE-CLUSTER] new ips:" + sb.toString());
            IoUtils.writeStringToFile(new File(UtilsAndCommons.getConfFile()), sb.toString(), "utf-8");
=======
            Loggers.SRV_LOG.info("UPDATE-CLUSTER", "new ips:" + sb.toString());
            FileUtils.writeStringToFile(UtilsAndCommons.getConfFile(), sb.toString(), "UTF-8");
>>>>>>> 15719454
            return result;
        }

        if (SwitchEntry.ACTION_DELETE.equals(action)) {

            Set<String> removeIps = new HashSet<>();
            for (String ip : ips.split(ipSpliter)) {
                removeIps.add(ip);
            }

            List<String> oldList = FileUtils.readLines(UtilsAndCommons.getConfFile(), "UTF-8");

            Iterator<String> iterator = oldList.iterator();

            while (iterator.hasNext()) {

                String ip = iterator.next();
                if (removeIps.contains(ip)) {
                    iterator.remove();
                }
            }

            StringBuilder sb = new StringBuilder();
            for (String ip : oldList) {
                sb.append(ip).append("\r\n");
            }

            FileUtils.writeStringToFile(UtilsAndCommons.getConfFile(), sb.toString(), "UTF-8");

            return result;
        }

        if (SwitchEntry.ACTION_VIEW.equals(action)) {

            List<String> oldList = FileUtils.readLines(UtilsAndCommons.getConfFile(), "UTF-8");
            result.put("list", oldList);

            return result;
        }

        throw new InvalidParameterException("action is not qualified, action: " + action);

    }

    @RequestMapping("/serverStatus")
    public String serverStatus(HttpServletRequest request) {
        String serverStatus = BaseServlet.required(request, "serverStatus");
        DistroMapper.onReceiveServerStatus(serverStatus);

        return "ok";
    }

    @RequestMapping("/reCalculateCheckSum4Dom")
    public JSONObject reCalculateCheckSum4Dom(HttpServletRequest request) {
        String dom = BaseServlet.required(request, "dom");
        VirtualClusterDomain virtualClusterDomain = (VirtualClusterDomain) domainsManager.getDomain(dom);

        if (virtualClusterDomain == null) {
            throw new IllegalArgumentException("dom not found");
        }

        virtualClusterDomain.recalculateChecksum();

        JSONObject result = new JSONObject();

        result.put("checksum", virtualClusterDomain.getChecksum());

        return result;
    }

    @RequestMapping("/getDomString4MD5")
    public JSONObject getDomString4MD5(HttpServletRequest request) throws NacosException {

        JSONObject result = new JSONObject();
        String dom = BaseServlet.required(request, "dom");
        VirtualClusterDomain virtualClusterDomain = (VirtualClusterDomain) domainsManager.getDomain(dom);

        if (virtualClusterDomain == null) {
            throw new NacosException(NacosException.NOT_FOUND, "dom not found");
        }

        result.put("domString", virtualClusterDomain.getDomString());

        return result;
    }

    @RequestMapping("/getResponsibleServer4Dom")
    public JSONObject getResponsibleServer4Dom(HttpServletRequest request) {
        String dom = BaseServlet.required(request, "dom");
        VirtualClusterDomain virtualClusterDomain = (VirtualClusterDomain) domainsManager.getDomain(dom);

        if (virtualClusterDomain == null) {
            throw new IllegalArgumentException("dom not found");
        }

        JSONObject result = new JSONObject();

        result.put("responsibleServer", DistroMapper.mapSrv(dom));

        return result;
    }

    @RequestMapping("/getHealthyServerList")
    public JSONObject getHealthyServerList(HttpServletRequest request) {

        JSONObject result = new JSONObject();
        result.put("healthyList", DistroMapper.getHealthyList());

        return result;
    }

    @RequestMapping("/responsible")
    public JSONObject responsible(HttpServletRequest request) {
        String dom = BaseServlet.required(request, "dom");
        VirtualClusterDomain virtualClusterDomain = (VirtualClusterDomain) domainsManager.getDomain(dom);

        if (virtualClusterDomain == null) {
            throw new IllegalArgumentException("dom not found");
        }

        JSONObject result = new JSONObject();

        result.put("responsible", DistroMapper.responsible(dom));

        return result;
    }

    @RequestMapping("/domServeStatus")
    public JSONObject domServeStatus(HttpServletRequest request) {

        JSONObject result = new JSONObject();
        //all ips, sites, disabled site, checkserver, appName
        String dom = BaseServlet.required(request, "dom");
        VirtualClusterDomain virtualClusterDomain = (VirtualClusterDomain) domainsManager.getDomain(dom);

        Map<String, Object> data = new HashMap<>(2);

        if (virtualClusterDomain == null) {
            result.put("success", false);
            result.put("data", data);
            result.put("errMsg", "dom does not exisit.");
            return result;
        }

        List<IpAddress> ipAddresses = virtualClusterDomain.allIPs();
        List<Map<String, Object>> allIPs = new ArrayList<>();

        for (IpAddress ip : ipAddresses) {

            Map<String, Object> ipPac = new HashMap<>(16);
            ipPac.put("ip", ip.getIp());
            ipPac.put("valid", ip.isValid());
            ipPac.put("port", ip.getPort());
            ipPac.put("marked", ip.isMarked());
            ipPac.put("cluster", ip.getClusterName());
            ipPac.put("weight", ip.getWeight());

            allIPs.add(ipPac);
        }

        List<String> checkServers = Arrays.asList(DistroMapper.mapSrv(dom));

        data.put("ips", allIPs);
        data.put("checkers", checkServers);
        result.put("data", data);
        result.put("success", true);
        result.put("errMsg", StringUtils.EMPTY);

        return result;
    }

    @RequestMapping("/domStatus")
    public String domStatus(HttpServletRequest request) {
        //format: dom1@@checksum@@@dom2@@checksum
        String domsStatusString = BaseServlet.required(request, "domsStatus");
        String serverIP = BaseServlet.optional(request, "clientIP", "");

        if (!NamingProxy.getServers().contains(serverIP)) {
            throw new IllegalArgumentException("ip: " + serverIP + " is not in serverlist");
        }

        try {
            DomainsManager.DomainChecksum checksums = JSON.parseObject(domsStatusString, DomainsManager.DomainChecksum.class);
            if (checksums == null) {
                Loggers.SRV_LOG.warn("DOMAIN-STATUS", "receive malformed data: " + null);
                return "fail";
            }

            for (Map.Entry<String, String> entry : checksums.domName2Checksum.entrySet()) {
                if (entry == null || StringUtils.isEmpty(entry.getKey()) || StringUtils.isEmpty(entry.getValue())) {
                    continue;
                }
                String dom = entry.getKey();
                String checksum = entry.getValue();
                Domain domain = domainsManager.getDomain(dom);

                if (domain == null) {
                    continue;
                }

                domain.recalculateChecksum();

                if (!checksum.equals(domain.getChecksum())) {
                    Loggers.SRV_LOG.debug("checksum of " + dom + " is not consistent, remote: " + serverIP + ",checksum: " + checksum + ", local: " + domain.getChecksum());
                    domainsManager.addUpdatedDom2Queue(dom, serverIP, checksum);
                }
            }
        } catch (Exception e) {
            Loggers.SRV_LOG.warn("DOMAIN-STATUS", "receive malformed data: " + domsStatusString, e);
        }

        return "ok";
    }

    @RequestMapping("/checkDataConsistence")
    public JSONObject checkDataConsistence(HttpServletRequest request) throws Exception {

        JSONObject result = new JSONObject();
        String domName = BaseServlet.optional(request, "dom", StringUtils.EMPTY);
        Boolean checkConsistence = Boolean.parseBoolean(BaseServlet.optional(request, "checkConsistence", "true"));

        if (!checkConsistence) {
            request.getParameterMap().put("isCheck", (String[]) Arrays.asList("true").toArray());

            srvIPXT(request);
            srvAllIP(request);
            return result;
        }

        if (StringUtils.isEmpty(domName)) {
            List<String> domNames = new ArrayList<String>(domainsManager.getAllDomNames());
            domName = domNames.get((int) (System.currentTimeMillis() % domNames.size()));
        }

        Domain domain = domainsManager.getDomain(domName);
        List<String> diff = new ArrayList<String>();
        String localDomString = "";

        for (String ip : NamingProxy.getServers()) {
            Map<String, String> tmpParams = new HashMap<String, String>(16);

            tmpParams.put("dom", domName);
            tmpParams.put("redirect", "1");

            String domString;
            try {
                domString = NamingProxy.reqAPI("dom", tmpParams, ip, false);
                JSONObject jsonObject = JSON.parseObject(domString);

                if (!jsonObject.getString("checksum").equals(domain.getChecksum())) {
                    diff.add(ip + "_" + domString);
                }

                if (ip.equals(NetUtils.localIP())) {
                    localDomString = domString;
                }

            } catch (Exception e) {
                Loggers.SRV_LOG.warn("STATUS-SYNCHRONIZE", "Failed to get domain status from " + ip, e);
            }

        }

        result.put("local dom", localDomString);
        result.put("diff list", diff);

        return result;
    }

    @RequestMapping("/containerNotify")
    public String containerNotify(HttpServletRequest request) {

        String type = BaseServlet.required(request, "type");
        String domain = BaseServlet.required(request, "domain");
        String ip = BaseServlet.required(request, "ip");
        String port = BaseServlet.required(request, "port");
        String state = BaseServlet.optional(request, "state", StringUtils.EMPTY);

        Loggers.SRV_LOG.info("[CONTAINER_NOTFY] received notify event, type:" + type + ", domain:" + domain +
                ", ip:" + ip + ", port:" + port + ", state:" + state);

        return "ok";
    }

    private JSONObject toPacket(Domain dom) {

        JSONObject pac = new JSONObject();

        VirtualClusterDomain vDom = (VirtualClusterDomain) dom;

        pac.put("name", vDom.getName());

        List<IpAddress> ips = vDom.allIPs();
        int invalidIPCount = 0;
        int ipCount = 0;
        for (IpAddress ip : ips) {
            if (!ip.isValid()) {
                invalidIPCount++;
            }

            ipCount++;
        }

        pac.put("ipCount", ipCount);
        pac.put("invalidIPCount", invalidIPCount);

        pac.put("owners", vDom.getOwners());
        pac.put("token", vDom.getToken());
        pac.put("checkServer", DistroMapper.mapSrvName(vDom.getName()));

        pac.put("protectThreshold", vDom.getProtectThreshold());
        pac.put("checksum", vDom.getChecksum());
        pac.put("useSpecifiedURL", vDom.isUseSpecifiedURL());
        pac.put("enableClientBeat", vDom.getEnableClientBeat());

        Date date = new Date(vDom.getLastModifiedMillis());
        pac.put("lastModifiedTime", new SimpleDateFormat("yyyy-MM-dd HH:mm:ss").format(date));
        pac.put("resetWeight", vDom.getResetWeight());
        pac.put("enableHealthCheck", vDom.getEnableHealthCheck());
        pac.put("enable", vDom.getEnabled());

        int totalCkRTMillis = 0;
        int validCkRTCount = 0;

        JSONArray clusters = new JSONArray();

        for (Map.Entry<String, Cluster> entry : vDom.getClusterMap().entrySet()) {
            Cluster cluster = entry.getValue();

            JSONObject clusterPac = new JSONObject();
            clusterPac.put("name", cluster.getName());
            clusterPac.put("healthChecker", cluster.getHealthChecker());
            clusterPac.put("defCkport", cluster.getDefCkport());
            clusterPac.put("defIPPort", cluster.getDefIPPort());
            clusterPac.put("useIPPort4Check", cluster.isUseIPPort4Check());
            clusterPac.put("submask", cluster.getSubmask());
            clusterPac.put("sitegroup", cluster.getSitegroup());
            clusterPac.put("metadatas", cluster.getMetadata());

            if (cluster.getHealthCheckTask() != null) {
                clusterPac.put("ckRTMillis", cluster.getHealthCheckTask().getCheckRTNormalized());

                // if there is no IP, the check rt doesn't make sense
                if (cluster.allIPs().size() > 0) {
                    totalCkRTMillis += cluster.getHealthCheckTask().getCheckRTNormalized();
                    validCkRTCount++;
                }
            }

            clusters.add(clusterPac);
        }

        pac.put("clusters", clusters);

        if (totalCkRTMillis > 0) {
            pac.put("avgCkRTMillis", totalCkRTMillis / validCkRTCount);
        } else {
            pac.put("avgCkRTMillis", 0);
        }

        return pac;
    }

    public void setDomainsManager(DomainsManager domainsManager) {
        this.domainsManager = domainsManager;
    }

}<|MERGE_RESOLUTION|>--- conflicted
+++ resolved
@@ -19,14 +19,11 @@
 import com.alibaba.fastjson.JSONArray;
 import com.alibaba.fastjson.JSONObject;
 import com.alibaba.fastjson.TypeReference;
-<<<<<<< HEAD
 import com.alibaba.nacos.api.naming.pojo.AbstractHealthChecker;
 import com.alibaba.nacos.api.naming.pojo.Service;
 import com.alibaba.nacos.common.util.IoUtils;
-=======
->>>>>>> 15719454
 import com.alibaba.nacos.common.util.Md5Utils;
-import com.alibaba.nacos.common.util.SystemUtils;
+import com.alibaba.nacos.common.util.SystemUtil;
 import com.alibaba.nacos.naming.boot.RunningConfig;
 import com.alibaba.nacos.naming.core.*;
 import com.alibaba.nacos.naming.exception.NacosException;
@@ -45,7 +42,6 @@
 import edu.umd.cs.findbugs.annotations.SuppressFBWarnings;
 import org.apache.catalina.util.ParameterMap;
 import org.apache.commons.collections.CollectionUtils;
-import org.apache.commons.io.FileUtils;
 import org.apache.commons.lang3.ArrayUtils;
 import org.apache.commons.lang3.BooleanUtils;
 import org.apache.commons.lang3.StringUtils;
@@ -57,10 +53,7 @@
 import org.springframework.web.bind.annotation.RestController;
 
 import javax.servlet.http.HttpServletRequest;
-import java.io.IOException;
-import java.io.InputStream;
-import java.io.InputStreamReader;
-import java.io.UnsupportedEncodingException;
+import java.io.*;
 import java.net.HttpURLConnection;
 import java.net.InetAddress;
 import java.net.InetSocketAddress;
@@ -351,7 +344,7 @@
 
         String dom = BaseServlet.required(request, "dom");
         String owners = BaseServlet.optional(request, "owners", StringUtils.EMPTY);
-        String token = BaseServlet.optional(request, "token", Md5Utils.getMD5(dom, "UTF-8"));
+        String token = BaseServlet.optional(request, "token", Md5Utils.getMD5(dom, "utf-8"));
 
         float protectThreshold = NumberUtils.toFloat(BaseServlet.optional(request, "protectThreshold", "0.0"));
         boolean isUseSpecifiedURL = Boolean.parseBoolean(BaseServlet.optional(request, "isUseSpecifiedURL", "false"));
@@ -1953,6 +1946,33 @@
         return doAddCluster4Dom(request);
     }
 
+    /**
+     * This API returns dom names only. you should use API: dom to retrieve dom details
+     */
+    @RequestMapping("/domList")
+    public JSONObject domList(HttpServletRequest request) {
+
+        JSONObject result = new JSONObject();
+
+        int page = Integer.parseInt(BaseServlet.required(request, "startPg"));
+        int pageSize = Integer.parseInt(BaseServlet.required(request, "pgSize"));
+
+        List<Domain> doms = domainsManager.getPagedDom(page, pageSize);
+        if (CollectionUtils.isEmpty(doms)) {
+            result.put("domList", Collections.emptyList());
+            return result;
+        }
+
+        JSONArray domArray = new JSONArray();
+        for (Domain dom : doms) {
+            domArray.add(dom.getName());
+        }
+
+        result.put("domList", domArray);
+
+        return result;
+    }
+
     @RequestMapping("/distroStatus")
     public JSONObject distroStatus(HttpServletRequest request) {
 
@@ -1987,9 +2007,9 @@
         result.put("ipCount", ipCount);
         result.put("responsibleDomCount", responsibleDomCount);
         result.put("responsibleIPCount", responsibleIPCount);
-        result.put("cpu", SystemUtils.getCPU());
-        result.put("load", SystemUtils.getLoad());
-        result.put("mem", SystemUtils.getMem());
+        result.put("cpu", SystemUtil.getCPU());
+        result.put("load", SystemUtil.getLoad());
+        result.put("mem", SystemUtil.getMem());
 
         return result;
     }
@@ -2006,7 +2026,8 @@
 
         if (SwitchEntry.ACTION_ADD.equals(action)) {
 
-            List<String> oldList = FileUtils.readLines(UtilsAndCommons.getConfFile(), "UTF-8");
+            List<String> oldList =
+                    IoUtils.readLines(new InputStreamReader(new FileInputStream(UtilsAndCommons.getConfFile()), "UTF-8"));
             StringBuilder sb = new StringBuilder();
             for (String ip : oldList) {
                 sb.append(ip).append("\r\n");
@@ -2015,13 +2036,8 @@
                 sb.append(ip).append("\r\n");
             }
 
-<<<<<<< HEAD
             Loggers.SRV_LOG.info("[UPDATE-CLUSTER] new ips:" + sb.toString());
             IoUtils.writeStringToFile(new File(UtilsAndCommons.getConfFile()), sb.toString(), "utf-8");
-=======
-            Loggers.SRV_LOG.info("UPDATE-CLUSTER", "new ips:" + sb.toString());
-            FileUtils.writeStringToFile(UtilsAndCommons.getConfFile(), sb.toString(), "UTF-8");
->>>>>>> 15719454
             return result;
         }
 
@@ -2031,13 +2047,8 @@
             for (String ip : ips.split(ipSpliter)) {
                 sb.append(ip).append("\r\n");
             }
-<<<<<<< HEAD
             Loggers.SRV_LOG.info("[UPDATE-CLUSTER] new ips:" + sb.toString());
             IoUtils.writeStringToFile(new File(UtilsAndCommons.getConfFile()), sb.toString(), "utf-8");
-=======
-            Loggers.SRV_LOG.info("UPDATE-CLUSTER", "new ips:" + sb.toString());
-            FileUtils.writeStringToFile(UtilsAndCommons.getConfFile(), sb.toString(), "UTF-8");
->>>>>>> 15719454
             return result;
         }
 
@@ -2048,7 +2059,8 @@
                 removeIps.add(ip);
             }
 
-            List<String> oldList = FileUtils.readLines(UtilsAndCommons.getConfFile(), "UTF-8");
+            List<String> oldList =
+                    IoUtils.readLines(new InputStreamReader(new FileInputStream(UtilsAndCommons.getConfFile()), "utf-8"));
 
             Iterator<String> iterator = oldList.iterator();
 
@@ -2065,14 +2077,15 @@
                 sb.append(ip).append("\r\n");
             }
 
-            FileUtils.writeStringToFile(UtilsAndCommons.getConfFile(), sb.toString(), "UTF-8");
+            IoUtils.writeStringToFile(new File(UtilsAndCommons.getConfFile()), sb.toString(), "utf-8");
 
             return result;
         }
 
         if (SwitchEntry.ACTION_VIEW.equals(action)) {
 
-            List<String> oldList = FileUtils.readLines(UtilsAndCommons.getConfFile(), "UTF-8");
+            List<String> oldList =
+                    IoUtils.readLines(new InputStreamReader(new FileInputStream(UtilsAndCommons.getConfFile()), "utf-8"));
             result.put("list", oldList);
 
             return result;
