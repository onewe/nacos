/*
 * Copyright 1999-2018 Alibaba Group Holding Ltd.
 * Licensed under the Apache License, Version 2.0 (the "License");
 * you may not use this file except in compliance with the License.
 * You may obtain a copy of the License at
 *      http://www.apache.org/licenses/LICENSE-2.0
 * Unless required by applicable law or agreed to in writing, software
 * distributed under the License is distributed on an "AS IS" BASIS,
 * WITHOUT WARRANTIES OR CONDITIONS OF ANY KIND, either express or implied.
 * See the License for the specific language governing permissions and
 * limitations under the License.
 */

import React from 'react';
import PropTypes from 'prop-types';
import {
  Button,
  Checkbox,
  Collapse,
  ConfigProvider,
  Dialog,
  Dropdown,
  Field,
  Form,
  Icon,
  Input,
  Loading,
  Menu,
  Pagination,
  Select,
  Table,
  Grid,
  Upload,
  Message,
} from '@alifd/next';
import BatchHandle from 'components/BatchHandle';
import RegionGroup from 'components/RegionGroup';
import ShowCodeing from 'components/ShowCodeing';
import DeleteDialog from 'components/DeleteDialog';
import DashboardCard from './DashboardCard';
import { getParams, setParams, request, aliwareIntl } from '@/globalLib';
import axios from 'axios';

import './index.scss';
import { LANGUAGE_KEY } from '../../../constants';

const { Panel } = Collapse;
const { Row, Col } = Grid;
const configsTableSelected = new Map();

@ConfigProvider.config
class ConfigurationManagement extends React.Component {
  static displayName = 'ConfigurationManagement';

  static propTypes = {
    locale: PropTypes.object,
    history: PropTypes.object,
  };

  constructor(props) {
    super(props);
    this.deleteDialog = React.createRef();
    this.showcode = React.createRef();
    this.field = new Field(this);
    this.appName = getParams('appName') || getParams('edasAppId') || '';
    this.preAppName = this.appName;
    this.group = getParams('group') || '';
    this.preGroup = this.group;
    this.dataId = getParams('dataId') || '';
    this.preDataId = this.dataId;
    this.serverId = getParams('serverId') || 'center';
    this.edasAppId = getParams('edasAppId') || '';
    this.edasAppName = getParams('edasAppName') || '';
    this.inApp = this.edasAppId;
    this.state = {
      value: '',
      visible: false,
      total: 0,
      pageSize: 10,
      currentPage: 1,
      dataSource: [],
      fieldValue: [],
      showAppName: false,
      showgroup: false,
      dataId: this.dataId,
      group: this.group,
      appName: this.appName,
      config_tags: [],
      tagLst: [],
      selectValue: [],
      loading: false,
      groupList: [],
      groups: [],
      tenant: true,
      nownamespace_id: window.nownamespace || '',
      nownamespace_name: window.namespaceShowName || '',
      selectedRecord: [],
      selectedKeys: [],
      hasdash: false,
      isCn: true,
      contentList: [],
      isAdvancedQuery: false,
      isCheckAll: false,
      rowSelection: {
        onChange: this.configDataTableOnChange.bind(this),
        selectedRowKeys: [],
      },
      isPageEnter: false,
    };
    const obj = {
      dataId: this.dataId || '',
      group: this.preGroup || '',
      appName: this.appName || '',
    };
    setParams(obj);
    this.batchHandle = null;
    this.toggleShowQuestionnaire = this.toggleShowQuestionnaire.bind(this);
  }

  componentDidMount() {
    const { locale = {} } = this.props;
    // this.getGroup();
    this.setIsCn();
    if (window._getLink && window._getLink('isCn') === 'true') {
      if (!this.checkQuestionnaire()) {
        if (window.location.host === 'acm.console.aliyun.com') {
          Dialog.alert({
            title: locale.questionnaire2,
            style: {
              width: '60%',
            },
            content: (
              <div>
                <div style={{ fontSize: '15px', lineHeight: '22px' }}>
                  {locale.ad}
                  <a href={'https://survey.aliyun.com/survey/k0BjJ2ARC'} target={'_blank'}>
                    {locale.questionnaire2}
                  </a>
                </div>
                <div style={{ fontSize: '15px' }}>
                  {locale.noLongerDisplay4}
                  <Checkbox onChange={this.toggleShowQuestionnaire} />
                </div>
              </div>
            ),
          });
        }
      }
    }
  }

  setIsCn() {
    this.setState({ isCn: localStorage.getItem(LANGUAGE_KEY) === 'zh-CN' });
  }

  /**
   * 获取概览页数据
   */
  getContentList() {
    request({
      url: 'com.alibaba.nacos.service.dashlist', // 以 com.alibaba. 开头最终会转换为真正的url地址
      data: {},
      $data: {}, // 替换请求url路径中{}占位符的内容
      success: res => {
        if (res.code === 200 && res.data) {
          if (res.data.length === 0) {
            this.setState({
              hasdash: false,
            });
          } else {
            this.setState({
              hasdash: true,
              contentList: res.data,
            });
          }
        }
      },
    });
  }

  toggleShowQuestionnaire(value) {
    if (value) {
      localStorage.setItem('acm_questionnaire', 1);
    } else {
      localStorage.removeItem('acm_questionnaire');
    }
  }

  checkQuestionnaire() {
    const acm_questionnaire = localStorage.getItem('acm_questionnaire');
    if (acm_questionnaire) {
      return true;
    } else {
      return false;
    }
  }

  /**
   * 回车事件
   */
  keyDownSearch(e) {
    const theEvent = e || window.event;
    const code = theEvent.keyCode || theEvent.which || theEvent.charCode;
    if (this.state.isPageEnter) {
      this.setState({
        isPageEnter: false,
      });
      return false;
    }
    if (code === 13) {
      this.getData();
      return false;
    }
    return true;
  }

  navTo(url, record) {
    this.serverId = getParams('serverId') || '';
    this.tenant = getParams('namespace') || ''; // 为当前实例保存tenant参数
    this.props.history.push(
      `${url}?serverId=${this.serverId || ''}&dataId=${record.dataId}&group=${
        record.group
      }&namespace=${this.tenant}`
    );
  }

  openLoading() {
    this.setState({
      loading: true,
    });
  }

  closeLoading() {
    this.setState({
      loading: false,
    });
  }

  UNSAFE_componentWillMount() {
    window.addEventListener('keydown', this.keyDownSearch.bind(this), false);
  }

  componentWillUnmount() {
    window.removeEventListener('keydown', this.keyDownSearch.bind(this));
  }

  onSearch() {}

  onChange() {}

  cleanAndGetData(needclean = false) {
    if (needclean) {
      this.dataId = '';
      this.group = '';
      this.setState({
        group: '',
        dataId: '',
      });
      setParams({
        group: '',
        dataId: '',
      });
    }
    this.getData();
    configsTableSelected.clear();
    const { rowSelection } = this.state;
    rowSelection.selectedRowKeys = [];
    this.setState({ rowSelection });
  }

  getData(pageNo = 1, clearSelect = true) {
    const self = this;
    this.tenant = getParams('namespace') || ''; // 为当前实例保存tenant参数
    this.serverId = getParams('serverId') || '';
    let urlPrefix = '';
    if (this.dataId.indexOf('*') !== -1 || this.group.indexOf('*') !== -1) {
      urlPrefix = 'v1/cs/configs?search=blur';
    } else {
      urlPrefix = 'v1/cs/configs?search=accurate';
    }

    request({
      url: `${urlPrefix}&dataId=${this.dataId}&group=${this.group}&appName=${
        this.appName
      }&config_tags=${this.state.config_tags || ''}&pageNo=${pageNo}&pageSize=${
        this.state.pageSize
      }`,
      beforeSend() {
        self.openLoading();
      },
      success(data) {
        if (data != null) {
          self.setState({
            dataSource: data.pageItems,
            total: data.totalCount,
            currentPage: data.pageNumber,
          });
          if (clearSelect) {
            self.setState({
              selectedRecord: [],
              selectedKeys: [],
            });
          }
        }
        self.setState({
          tenant: self.tenant,
        });
      },
      error(data) {
        self.setState({
          dataSource: [],
          total: 0,
          currentPage: 0,
        });
      },
      complete() {
        self.closeLoading();
      },
    });
  }

  showMore() {}

  chooseNav(record, key) {
    const self = this;
    switch (key) {
      case 'nav1':
        self.navTo('/historyRollback', record);
        break;
      case 'nav2':
        self.navTo('/pushTrajectory', record);
        break;
      default:
      case 'nav3':
        self.navTo('/listeningToQuery', record);
        break;
    }
  }

  removeConfig(record) {
    const { locale = {} } = this.props;
    const self = this;
    Dialog.confirm({
      title: locale.removeConfiguration,
      content: (
        <div style={{ marginTop: '-20px' }}>
          <h3>{locale.sureDelete}</h3>
          <p>
            <span style={{ color: '#999', marginRight: 5 }}>Data ID:</span>
            <span style={{ color: '#c7254e' }}>{record.dataId}</span>
          </p>
          <p>
            <span style={{ color: '#999', marginRight: 5 }}>Group:</span>
            <span style={{ color: '#c7254e' }}>{record.group}</span>
          </p>
          <p>
            <span style={{ color: '#999', marginRight: 5 }}>{locale.environment}</span>
            <span style={{ color: '#c7254e' }}>{self.serverId || ''}</span>
          </p>
        </div>
      ),
      onOk: () => {
        const url = `v1/cs/configs?dataId=${record.dataId}&group=${record.group}`;
        request({
          url,
          type: 'delete',
          success(res) {
            const _payload = {};

            _payload.title = locale.configurationManagement;
            _payload.content = '';
            _payload.dataId = record.dataId;
            _payload.group = record.group;
            if (res === true) {
              _payload.isok = true;
            } else {
              _payload.isok = false;
              _payload.message = res.message;
            }
            self.deleteDialog.current.getInstance().openDialog(_payload);
            self.getData();
          },
        });
      },
    });
  }

  renderLastTime(value, index, record) {
    return <div>{aliwareIntl.intlNumberFormat(record.lastModifiedTime)}</div>;
  }

  showCode(record) {
    this.showcode.current.getInstance().openDialog(record);
  }

  renderCol(value, index, record) {
    const { locale = {} } = this.props;
    return (
      <div>
        <a onClick={this.goDetail.bind(this, record)} style={{ marginRight: 5 }}>
          {locale.details}
        </a>
        <span style={{ marginRight: 5 }}>|</span>
        <a style={{ marginRight: 5 }} onClick={this.showCode.bind(this, record)}>
          {locale.sampleCode}
        </a>
        <span style={{ marginRight: 5 }}>|</span>
        <a style={{ marginRight: 5 }} onClick={this.goEditor.bind(this, record)}>
          {locale.edit}
        </a>
        <span style={{ marginRight: 5 }}>|</span>
        <a style={{ marginRight: 5 }} onClick={this.removeConfig.bind(this, record)}>
          {locale.deleteAction}
        </a>
        <span style={{ marginRight: 5 }}>|</span>

        <Dropdown
          trigger={
            <span style={{ color: '#33cde5' }}>
              {locale.more}
              <Icon type={'arrow-down-filling'} size={'xxs'} />
            </span>
          }
          triggerType={'click'}
        >
          <Menu onItemClick={this.chooseNav.bind(this, record)}>
            <Menu.Item key={'nav1'}>{locale.version}</Menu.Item>
            <Menu.Item key={'nav3'}>{locale.listenerQuery}</Menu.Item>
          </Menu>
        </Dropdown>
      </div>
    );
  }

  changePage(value, e) {
    this.setState(
      {
        isPageEnter: e.keyCode && e.keyCode === 13,
        currentPage: value,
      },
      () => {
        this.getData(value, false);
      }
    );
  }

  handlePageSizeChange(pageSize) {
    this.setState(
      {
        pageSize,
      },
      () => {
        this.changePage(1);
      }
    );
  }

  onInputUpdate() {}

  chooseFieldChange(fieldValue) {
    this.setState({
      fieldValue,
    });
  }

  showSelect(value) {
    this.setState({
      selectValue: value,
    });
    if (value.indexOf('appName') !== -1) {
      this.setState({
        showAppName: true,
      });
    } else {
      this.setState({
        showAppName: false,
      });
    }
    if (value.indexOf('group') !== -1) {
      this.setState({
        showgroup: true,
      });
    } else {
      this.setState({
        showgroup: false,
      });
    }
    this.chooseFieldChange(value);
  }

  getAppName(value) {
    this.appName = value;
    this.setState({
      appName: value,
    });
  }

  setAppName(value) {
    this.appName = value;
    this.setState({
      appName: value,
    });
  }

  getDataId(value) {
    this.dataId = value;
    this.setState({
      dataId: value,
    });
  }

  setConfigTags(value) {
    this.setState({
      config_tags: value,
    });
  }

  /**
   * groupId赋值
   */
  setGroup(value) {
    this.group = value || '';
    this.setState({
      group: value || '',
    });
  }

  selectAll() {
    setParams('dataId', this.dataId);
    setParams('group', this.group);
    setParams('appName', this.appName);
    this.getData();
  }

  resetAll() {
    this.dataId = '';
    this.appName = '';
    this.group = '';
    this.setState({
      selectValue: [],
      dataId: '',
      appName: '',
      group: '',
      showAppName: false,
      showgroup: false,
    });
    this.selectAll();
  }

  chooseEnv(value) {
    this.serverId = getParams('serverId') || 'center';
    this.tenant = getParams('namespace') || ''; // 为当前实例保存tenant参数
    this.props.history.push(
      `/newconfig?serverId=${this.serverId || ''}&namespace=${this.tenant}&edasAppName=${
        this.edasAppName
      }&edasAppId=${this.edasAppId}&searchDataId=${this.dataId}&searchGroup=${this.group}`
    );
  }

  setNowNameSpace(name, id) {
    this.setState({
      nownamespace_name: name,
      nownamespace_id: id,
    });
  }

  goDetail(record) {
    this.serverId = getParams('serverId') || 'center';
    this.tenant = getParams('namespace') || ''; // 为当前实例保存tenant参数
    // 点击详情到另一个页面, 返回时候要保留原来的搜索条件 比如: record.dataId为详情的, this.dataId为搜索条件的.
    this.props.history.push(
      `/configdetail?serverId=${this.serverId || ''}&dataId=${record.dataId}&group=${
        record.group
      }&namespace=${this.tenant}&edasAppName=${this.edasAppName}&searchDataId=${
        this.dataId
      }&searchGroup=${this.group}`
    );
  }

  goEditor(record) {
    this.serverId = getParams('serverId') || 'center';
    this.tenant = getParams('namespace') || ''; // 为当前实例保存tenant参数
    this.props.history.push(
      `/configeditor?serverId=${this.serverId || ''}&dataId=${record.dataId}&group=${
        record.group
      }&namespace=${this.tenant}&edasAppName=${this.edasAppName}&edasAppId=${
        this.edasAppId
      }&searchDataId=${this.dataId}&searchGroup=${this.group}`
    );
  }

  goConfigSync(record) {
    this.serverId = getParams('serverId') || 'center';
    this.tenant = getParams('namespace') || ''; // 为当前实例保存tenant参数
    this.props.history.push(
      `/configsync?serverId=${this.serverId || ''}&dataId=${record.dataId}&group=${
        record.group
      }&namespace=${this.tenant}`
    );
  }

  onSelectChange(...args) {
    const record = [];
    args[1].forEach(item => {
      if (args[0].indexOf(item.id) >= 0 && this.state.selectedKeys.indexOf(item.id) < 0) {
        record.push(item);
      }
    });
    this.state.selectedRecord.forEach(item => {
      if (args[0].indexOf(item.id) >= 0) {
        record.push(item);
      }
    });
    this.setState({
      selectedRecord: record,
      selectedKeys: args[0],
      isCheckAll: record.length > 0 && record.length === this.state.dataSource.length,
    });
  }

  onPageSelectAll(selected, records) {}

  getBatchFailedContent(res) {
    const { locale = {} } = this.props;
    return (
      <div>
        <div style={{ fontSize: 18, color: '#373D41', overflow: 'auto' }}>{res.message}</div>
        {'data' in res && res.data != null && (
          <Collapse style={{ width: '500px' }}>
            {'failedItems' in res.data && res.data.failedItems.length > 0 ? (
              <Panel title={locale.failedEntry + res.data.failedItems.length}>
                <Table dataSource={res.data.failedItems} fixedHeader maxBodyHeight={400}>
                  <Table.Column title={'Data ID'} dataIndex={'dataId'} />
                  <Table.Column title={'Group'} dataIndex={'group'} />
                </Table>
              </Panel>
            ) : (
              <Panel style={{ display: 'none' }} />
            )}
            {'succeededItems' in res.data && res.data.succeededItems.length > 0 ? (
              <Panel title={locale.successfulEntry + res.data.succeededItems.length}>
                <Table dataSource={res.data.succeededItems} fixedHeader maxBodyHeight={400}>
                  <Table.Column title={'Data ID'} dataIndex={'dataId'} />
                  <Table.Column title={'Group'} dataIndex={'group'} />
                </Table>
              </Panel>
            ) : (
              <Panel style={{ display: 'none' }} />
            )}
            {'unprocessedItems' in res.data && res.data.unprocessedItems.length > 0 ? (
              <Panel title={locale.unprocessedEntry + res.data.unprocessedItems.length}>
                <Table dataSource={res.data.unprocessedItems} fixedHeader maxBodyHeight={400}>
                  <Table.Column title={'Data ID'} dataIndex={'dataId'} />
                  <Table.Column title={'Group'} dataIndex={'group'} />
                </Table>
              </Panel>
            ) : (
              <Panel style={{ display: 'none' }} />
            )}
          </Collapse>
        )}
      </div>
    );
  }

  onClickBatchHandle() {
    this.batchHandle &&
      this.batchHandle.openDialog({
        serverId: this.serverId,
        group: this.group,
        dataId: this.dataId,
        appName: this.appName,
        config_tags: this.state.config_tags || '',
        pageSize: this.state.pageSize,
      });
  }

  changeAdvancedQuery = () => {
    this.setState({
      isAdvancedQuery: !this.state.isAdvancedQuery,
    });
  };

  checkAllHandle(checked) {
    this.setState({
      isCheckAll: checked,
      selectedKeys: checked ? this.state.dataSource.map(item => item.id) : [],
      selectedRecord: checked ? this.state.dataSource : [],
    });
  }

  exportData() {
    let url = `v1/cs/configs?export=true&group=${this.group}&tenant=${getParams(
      'namespace'
    )}&appName=${this.appName}&ids=&dataId=${this.dataId}`;
    window.location.href = url;
  }

  exportSelectedData() {
    const { locale = {} } = this.props;
    if (configsTableSelected.size === 0) {
      Dialog.alert({
        title: locale.exportSelectedAlertTitle,
        content: locale.exportSelectedAlertContent,
      });
    } else {
      let idsStr = '';
      configsTableSelected.forEach((value, key, map) => {
        idsStr = `${idsStr + key},`;
      });
      let url = `v1/cs/configs?export=true&group=&tenant=&appName=&ids=${idsStr}`;
      window.location.href = url;
    }
  }

  multipleSelectionDeletion() {
    const { locale = {} } = this.props;
    const self = this;
    if (configsTableSelected.size === 0) {
      Dialog.alert({
        title: locale.delSelectedAlertTitle,
        content: locale.delSelectedAlertContent,
      });
    } else {
      let toShowDatas = [];
      configsTableSelected.forEach((value, key, map) => {
        let item = {};
        item.dataId = value.dataId;
        item.group = value.group;
        toShowDatas.push(item);
      });
      Dialog.confirm({
        title: locale.removeConfiguration,
        content: (
          <div style={{ marginTop: '-20px' }}>
            <h3>{locale.sureDelete}</h3>
            <Table dataSource={toShowDatas}>
              <Table.Column title="Data Id" dataIndex="dataId" />
              <Table.Column title="Group" dataIndex="group" />
            </Table>
          </div>
        ),
        onOk: () => {
          const url = `v1/cs/configs?delType=ids&ids=${Array.from(configsTableSelected.keys()).join(
            ','
          )}`;
          request({
            url,
            type: 'delete',
            success(res) {
              Message.success(locale.delSuccessMsg);
              self.getData();
            },
          });
        },
      });
    }
  }

  cloneSelectedDataConfirm() {
    const { locale = {} } = this.props;
    const self = this;
    self.field.setValue('sameConfigPolicy', 'ABORT');
    self.field.setValue('cloneTargetSpace', undefined);
    if (configsTableSelected.size === 0) {
      Dialog.alert({
        title: locale.cloneSelectedAlertTitle,
        content: locale.cloneSelectedAlertContent,
      });
      return;
    }
    request({
      url: 'v1/console/namespaces?namespaceId=',
      beforeSend() {
        self.openLoading();
      },
      success(data) {
        if (!data || data.code !== 200 || !data.data) {
          Dialog.alert({
            title: locale.getNamespaceFailed,
            content: locale.getNamespaceFailed,
          });
        }
        let namespaces = data.data;
        let namespaceSelectData = [];
        let namespaceSelecItemRender = item => {
          if (item.isCurrent) {
            return <span style={{ color: '#00AA00', 'font-weight': 'bold' }}>{item.label}</span>;
          } else {
            return <span>{item.label}</span>;
          }
        };
        namespaces.forEach(item => {
          let dataItem = {};
          dataItem.isCurrent = false;
          if (self.state.nownamespace_id === item.namespace) {
            dataItem.isCurrent = true;
          }
          if (item.namespaceShowName === 'public') {
            dataItem.label = 'public | public';
            dataItem.value = 'public';
          } else {
            dataItem.label = `${item.namespaceShowName} | ${item.namespace}`;
            dataItem.value = item.namespace;
          }
          namespaceSelectData.push(dataItem);
        });

        let editableTableData = [];
        let configsTableSelectedDeepCopyed = new Map();
        configsTableSelected.forEach((value, key, map) => {
          let dataItem = {};
          dataItem.id = key;
          dataItem.dataId = value.dataId;
          dataItem.group = value.group;
          editableTableData.push(dataItem);
          configsTableSelectedDeepCopyed.set(key, JSON.parse(JSON.stringify(value)));
        });
        let editableTableOnBlur = (record, type, e) => {
          if (type === 1) {
            configsTableSelectedDeepCopyed.get(record.id).dataId = e.target.value;
          } else {
            configsTableSelectedDeepCopyed.get(record.id).group = e.target.value;
          }
        };

        let renderEditableTableCellDataId = (value, index, record) => (
          <Input defaultValue={value} onBlur={editableTableOnBlur.bind(this, record, 1)} />
        );
        let renderEditableTableCellGroup = (value, index, record) => (
          <Input defaultValue={value} onBlur={editableTableOnBlur.bind(this, record, 2)} />
        );

        const cloneConfirm = Dialog.confirm({
          title: locale.cloningConfiguration,
          footer: false,
          content: (
            <div>
              <div style={{ marginBottom: 10 }}>
                <span style={{ color: '#999', marginRight: 5 }}>{locale.source}</span>
                <span style={{ color: '#49D2E7' }}>{self.state.nownamespace_name} </span>|{' '}
                {self.state.nownamespace_id}
              </div>
              <div style={{ marginBottom: 10 }}>
                <span style={{ color: '#999', marginRight: 5 }}>{locale.configurationNumber}</span>
                <span style={{ color: '#49D2E7' }}>{configsTableSelected.size} </span>
                {locale.selectedEntry}
              </div>
              <div style={{ marginBottom: 10 }}>
                <span style={{ color: 'red', marginRight: 2, marginLeft: -10 }}>{'*'}</span>
                <span style={{ color: '#999', marginRight: 5 }}>{locale.target}</span>
                <Select
                  style={{ width: 450 }}
                  placeholder={locale.selectNamespace}
                  size={'medium'}
                  hasArrow
                  showSearch
                  hasClear={false}
                  mode="single"
                  itemRender={namespaceSelecItemRender}
                  dataSource={namespaceSelectData}
                  onChange={(value, actionType, item) => {
                    if (value) {
                      document.getElementById('cloneTargetSpaceSelectErr').style.display = 'none';
                      self.field.setValue('cloneTargetSpace', value);
                    }
                  }}
                />
                <br />
                <span id={'cloneTargetSpaceSelectErr'} style={{ color: 'red', display: 'none' }}>
                  {locale.selectNamespace}
                </span>
              </div>
              <div style={{ marginBottom: 10 }}>
                <span style={{ color: '#999', marginRight: 5 }}>{locale.samePreparation}:</span>
                <Select
                  style={{ width: 130 }}
                  size={'medium'}
                  hasArrow
                  mode="single"
                  filterLocal={false}
                  defaultValue={'ABORT'}
                  dataSource={[
                    {
                      label: locale.abortImport,
                      value: 'ABORT',
                    },
                    {
                      label: locale.skipImport,
                      value: 'SKIP',
                    },
                    {
                      label: locale.overwriteImport,
                      value: 'OVERWRITE',
                    },
                  ]}
                  hasClear={false}
                  onChange={(value, actionType, item) => {
                    if (value) {
                      self.field.setValue('sameConfigPolicy', value);
                    }
                  }}
                />
              </div>
              <div style={{ marginBottom: 10 }}>
                <Button
                  type={'primary'}
                  style={{ marginRight: 10 }}
                  onClick={() => {
                    if (!self.field.getValue('cloneTargetSpace')) {
                      document.getElementById('cloneTargetSpaceSelectErr').style.display = 'inline';
                      return;
                    } else {
                      document.getElementById('cloneTargetSpaceSelectErr').style.display = 'none';
                    }
                    let idsStr = '';
                    let clonePostData = [];
                    configsTableSelectedDeepCopyed.forEach((value, key, map) => {
                      let postDataItem = {};
                      postDataItem.cfgId = key;
                      postDataItem.dataId = value.dataId;
                      postDataItem.group = value.group;
                      clonePostData.push(postDataItem);
                    });
                    let cloneTargetSpace = self.field.getValue('cloneTargetSpace');
                    let sameConfigPolicy = self.field.getValue('sameConfigPolicy');
                    request({
                      url: `v1/cs/configs?clone=true&tenant=${cloneTargetSpace}&policy=${sameConfigPolicy}&namespaceId=`,
                      method: 'post',
                      data: JSON.stringify(clonePostData),
                      contentType: 'application/json',
                      beforeSend() {
                        self.openLoading();
                      },
                      success(ret) {
                        self.processImportAndCloneResult(ret, locale, cloneConfirm, false);
                      },
                      error(data) {
                        self.setState({
                          dataSource: [],
                          total: 0,
                          currentPage: 0,
                        });
                      },
                      complete() {
                        self.closeLoading();
                      },
                    });
                  }}
                  data-spm-click={'gostr=/aliyun;locaid=doClone'}
                >
                  {locale.startCloning}
                </Button>
              </div>
              <div style={{ marginBottom: 10 }}>
                <span style={{ color: '#00AA00', 'font-weight': 'bold' }}>
                  {locale.cloneEditableTitle}
                </span>
              </div>
              <div>
                <Table dataSource={editableTableData}>
                  <Table.Column
                    title="Data Id"
                    dataIndex="dataId"
                    cell={renderEditableTableCellDataId}
                  />
                  <Table.Column
                    title="Group"
                    dataIndex="group"
                    cell={renderEditableTableCellGroup}
                  />
                </Table>
              </div>
            </div>
          ),
        });
      },
      error(data) {
        self.setState({
          dataSource: [],
          total: 0,
          currentPage: 0,
        });
      },
      complete() {
        self.closeLoading();
      },
    });
  }

  processImportAndCloneResult(ret, locale, confirm, isImport) {
    const resultCode = ret.code;
    if (resultCode === 200) {
      confirm.hide();
      if (ret.data.failData && ret.data.failData.length > 0) {
        Dialog.alert({
          title: isImport ? locale.importAbort : locale.cloneAbort,
          content: (
            <div style={{ width: '500px' }}>
              <h4>
                {locale.conflictConfig}：{ret.data.failData[0].group}/{ret.data.failData[0].dataId}
              </h4>
              <div style={{ marginTop: 20 }}>
                <h5>
                  {locale.failureEntries}: {ret.data.failData.length}
                </h5>
                <Table dataSource={ret.data.failData}>
                  <Table.Column title="Data Id" dataIndex="dataId" />
                  <Table.Column title="Group" dataIndex="group" />
                </Table>
              </div>
              <div>
                <h5>
                  {locale.unprocessedEntries}: {ret.data.skipData ? ret.data.skipData.length : 0}
                </h5>
                <Table dataSource={ret.data.skipData}>
                  <Table.Column title="Data Id" dataIndex="dataId" />
                  <Table.Column title="Group" dataIndex="group" />
                </Table>
              </div>
            </div>
          ),
        });
      } else if (ret.data.skipCount && ret.data.skipCount > 0) {
        Dialog.alert({
          title: isImport ? locale.importSucc : locale.cloneSucc,
          content: (
            <div style={{ width: '500px' }}>
              <div>
                <h5>
                  {locale.skippedEntries}: {ret.data.skipData.length}
                </h5>
                <Table dataSource={ret.data.skipData}>
                  <Table.Column title="Data Id" dataIndex="dataId" />
                  <Table.Column title="Group" dataIndex="group" />
                </Table>
              </div>
            </div>
          ),
        });
      } else {
        let message = `${isImport ? locale.importSuccBegin : locale.cloneSuccBegin}${
          ret.data.succCount
        }${isImport ? locale.importSuccEnd : locale.cloneSuccEnd}`;
        Message.success(message);
      }
      this.getData();
    } else {
      let alertContent = isImport ? locale.importFailMsg : locale.cloneFailMsg;
      if (resultCode === 100001) {
        alertContent = locale.namespaceNotExist;
      }
      if (resultCode === 100002) {
        alertContent = locale.metadataIllegal;
      }
      if (resultCode === 100003 || resultCode === 100004 || resultCode === 100005) {
        alertContent = locale.importDataValidationError;
      }
      Dialog.alert({
        title: isImport ? locale.importFail : locale.cloneFail,
        content: alertContent,
      });
    }
  }

  importData() {
    const { locale = {} } = this.props;
    const self = this;
    self.field.setValue('sameConfigPolicy', 'ABORT');
    const uploadProps = {
      accept: 'application/zip',
      action: `v1/cs/configs?import=true&namespace=${getParams('namespace')}`,
      data: {
        policy: self.field.getValue('sameConfigPolicy'),
      },
      beforeUpload(file, options) {
        options.data = {
          policy: self.field.getValue('sameConfigPolicy'),
        };
        return options;
      },
      onSuccess(ret) {
        self.processImportAndCloneResult(ret.response, locale, importConfirm, true);
      },
      onError(err) {
        Dialog.alert({
          title: locale.importFail,
          content: locale.importDataValidationError,
        });
      },
    };
    const importConfirm = Dialog.confirm({
      title: locale.import,
      footer: false,
      content: (
        <div>
          <div style={{ marginBottom: 10 }}>
            <span style={{ color: '#999', marginRight: 5 }}>{locale.targetNamespace}:</span>
            <span style={{ color: '#49D2E7' }}>{this.state.nownamespace_name} </span>|{' '}
            {this.state.nownamespace_id}
          </div>
          <div style={{ marginBottom: 10 }}>
            <span style={{ color: '#999', marginRight: 5 }}>{locale.samePreparation}:</span>
            <Select
              style={{ width: 130 }}
              size={'medium'}
              hasArrow
              mode="single"
              filterLocal={false}
              defaultValue={'ABORT'}
              dataSource={[
                {
                  label: locale.abortImport,
                  value: 'ABORT',
                },
                {
                  label: locale.skipImport,
                  value: 'SKIP',
                },
                {
                  label: locale.overwriteImport,
                  value: 'OVERWRITE',
                },
              ]}
              hasClear={false}
              onChange={function(value, actionType, item) {
                self.field.setValue('sameConfigPolicy', value);
              }}
            />
          </div>
          <div style={{ marginBottom: 10 }}>
            <Icon type="prompt" style={{ color: '#FFA003', marginRight: '10px' }} />
            {locale.importRemind}
          </div>
          <div>
            <Upload
              name={'file'}
              listType="text"
              data-spm-click={'gostr=/aliyun;locaid=configsImport'}
              {...uploadProps}
            >
              <Button type="primary">{locale.uploadBtn}</Button>
            </Upload>
          </div>
        </div>
      ),
    });
  }

  configDataTableOnChange(ids, records) {
    const { rowSelection } = this.state;
    rowSelection.selectedRowKeys = ids;
    this.setState({ rowSelection });
    configsTableSelected.clear();
<<<<<<< HEAD
    records.forEach((record, i) => {
      configsTableSelected.set(record.id, record);
    });
=======
    records.forEach(item => configsTableSelected.set(item.id, item));
>>>>>>> df279e4a
  }

  render() {
    const { locale = {} } = this.props;
    return (
      <div>
        <BatchHandle ref={ref => (this.batchHandle = ref)} />
        <Loading
          shape={'flower'}
          style={{ position: 'relative', width: '100%', overflow: 'auto' }}
          visible={this.state.loading}
          tip={'Loading...'}
          color={'#333'}
        >
          <div className={this.state.hasdash ? 'dash-page-container' : ''}>
            <div
              className={this.state.hasdash ? 'dash-left-container' : ''}
              style={{ position: 'relative', padding: 10 }}
            >
              <div style={{ display: this.inApp ? 'none' : 'block', marginTop: -15 }}>
                <RegionGroup
                  namespaceCallBack={this.cleanAndGetData.bind(this)}
                  setNowNameSpace={this.setNowNameSpace.bind(this)}
                />
              </div>
              <div
                style={{
                  display: this.inApp ? 'none' : 'block',
                  position: 'relative',
                  width: '100%',
                  overflow: 'hidden',
                  height: '40px',
                }}
              >
                <h3
                  style={{
                    height: 30,
                    width: '100%',
                    lineHeight: '30px',
                    padding: 0,
                    margin: 0,
                    paddingLeft: 10,
                    borderLeft: '3px solid #09c',
                    color: '#ccc',
                    fontSize: '12px',
                  }}
                >
                  <span style={{ fontSize: '14px', color: '#000', marginRight: 8 }}>
                    {locale.configurationManagement8}
                  </span>
                  <span style={{ fontSize: '14px', color: '#000', marginRight: 8 }}>|</span>
                  <span style={{ fontSize: '14px', color: '#000', marginRight: 8 }}>
                    {this.state.nownamespace_name}
                  </span>
                  <span style={{ fontSize: '14px', color: '#000', marginRight: 18 }}>
                    {this.state.nownamespace_id}
                  </span>
                  {locale.queryResults}
                  <strong style={{ fontWeight: 'bold' }}> {this.state.total} </strong>
                  {locale.articleMeetRequirements}
                </h3>
                <div
                  style={{ position: 'absolute', textAlign: 'right', zIndex: 2, right: 0, top: 0 }}
                />
              </div>
              <div
                style={{
                  position: 'relative',
                  marginTop: 10,
                  height: this.state.isAdvancedQuery ? 'auto' : 42,
                  overflow: 'hidden',
                }}
              >
                <Form inline>
                  <Form.Item label={'Data ID:'}>
                    <Input
                      htmlType={'text'}
                      placeholder={locale.fuzzyd}
                      style={{ width: 200 }}
                      value={this.state.dataId}
                      onChange={this.getDataId.bind(this)}
                    />
                  </Form.Item>

                  <Form.Item label={'Group:'}>
                    <Select.AutoComplete
                      style={{ width: 200 }}
                      size={'medium'}
                      placeholder={locale.fuzzyg}
                      dataSource={this.state.groups}
                      value={this.state.group}
                      onChange={this.setGroup.bind(this)}
                      hasClear
                    />
                  </Form.Item>
                  <Form.Item label={''}>
                    <Button
                      type={'primary'}
                      style={{ marginRight: 10 }}
                      onClick={this.selectAll.bind(this)}
                      data-spm-click={'gostr=/aliyun;locaid=dashsearch'}
                    >
                      {locale.query}
                    </Button>
                  </Form.Item>
                  <Form.Item
                    style={
                      this.inApp
                        ? { display: 'none' }
                        : { verticalAlign: 'middle', marginTop: 0, marginLeft: 10 }
                    }
                  >
                    <div
                      style={{ color: '#33cde5', fontSize: 12, cursor: 'pointer' }}
                      onClick={this.changeAdvancedQuery}
                    >
                      <span style={{ marginRight: 5, lineHeight: '28px' }}>
                        {locale.advancedQuery9}
                      </span>
                      <Icon
                        type={
                          this.state.isAdvancedQuery ? 'arrow-up-filling' : 'arrow-down-filling'
                        }
                        size={'xs'}
                      />
                    </div>
                  </Form.Item>
                  <Form.Item label={''}>
                    <Button
                      type={'primary'}
                      style={{ marginRight: 10 }}
                      onClick={this.exportData.bind(this)}
                      data-spm-click={'gostr=/aliyun;locaid=configsExport'}
                    >
                      {locale.export}
                    </Button>
                  </Form.Item>
                  <Form.Item label={''}>
                    <Button
                      type={'primary'}
                      style={{ marginRight: 10 }}
                      onClick={this.importData.bind(this)}
                      data-spm-click={'gostr=/aliyun;locaid=configsExport'}
                    >
                      {locale.import}
                    </Button>
                  </Form.Item>
                  <br />
                  <Form.Item
                    style={this.inApp ? { display: 'none' } : {}}
                    label={locale.application0}
                  >
                    <Input
                      htmlType={'text'}
                      placeholder={locale.app1}
                      style={{ width: 200 }}
                      value={this.state.appName}
                      onChange={this.setAppName.bind(this)}
                    />
                  </Form.Item>
                  <Form.Item label={locale.tags}>
                    <Select
                      style={{ width: 200 }}
                      size={'medium'}
                      hasArrow
                      mode="tag"
                      filterLocal={false}
                      placeholder={locale.pleaseEnterTag}
                      dataSource={this.state.tagLst}
                      value={this.state.config_tags}
                      onChange={this.setConfigTags.bind(this)}
                      hasClear
                    />
                  </Form.Item>
                </Form>
                <div style={{ position: 'absolute', right: 10, top: 4 }}>
                  <Icon
                    type={'add'}
                    size={'medium'}
                    style={{
                      color: 'black',
                      marginRight: 0,
                      verticalAlign: 'middle',
                      cursor: 'pointer',
                      backgroundColor: '#eee',
                      border: '1px solid #ddd',
                      padding: '3px 6px',
                    }}
                    onClick={this.chooseEnv.bind(this)}
                  />
                </div>
              </div>
              <div>
                <Table
                  dataSource={this.state.dataSource}
                  locale={{ empty: locale.pubNoData }}
                  fixedHeader
                  maxBodyHeight={400}
                  ref={'dataTable'}
                  rowSelection={this.state.rowSelection}
                >
                  <Table.Column title={'Data Id'} dataIndex={'dataId'} />
                  <Table.Column title={'Group'} dataIndex={'group'} />
                  {!this.inApp ? (
                    <Table.Column title={locale.application} dataIndex={'appName'} />
                  ) : (
                    <div />
                  )}
                  <Table.Column title={locale.operation} cell={this.renderCol.bind(this)} />
                </Table>
                {this.state.dataSource.length > 0 && (
                  <div style={{ marginTop: 10, overflow: 'hidden' }}>
                    <div style={{ float: 'left' }}>
                      <Button
                        type={'primary'}
                        warning
                        style={{ marginRight: 10 }}
                        onClick={this.multipleSelectionDeletion.bind(this)}
                        data-spm-click={'gostr=/aliyun;locaid=configsDelete'}
                      >
                        {locale.deleteAction}
                      </Button>
                      <Button
                        type={'primary'}
                        style={{ marginRight: 10 }}
                        onClick={this.exportSelectedData.bind(this)}
                        data-spm-click={'gostr=/aliyun;locaid=configsExport'}
                      >
                        {locale.exportSelected}
                      </Button>
                      <Button
                        type={'primary'}
                        style={{ marginRight: 10 }}
                        onClick={this.cloneSelectedDataConfirm.bind(this)}
                        data-spm-click={'gostr=/aliyun;locaid=configsClone'}
                      >
                        {locale.clone}
                      </Button>
                    </div>
                    <div style={{ float: 'right' }}>
                      <Pagination
                        style={{ float: 'right' }}
                        pageSizeList={[10, 20, 30]}
                        pageSizeSelector={'dropdown'}
                        onPageSizeChange={this.handlePageSizeChange.bind(this)}
                        current={this.state.currentPage}
                        total={this.state.total}
                        pageSize={this.state.pageSize}
                        onChange={this.changePage.bind(this)}
                      />
                    </div>
                  </div>
                )}
              </div>
              <ShowCodeing ref={this.showcode} />
              <DeleteDialog ref={this.deleteDialog} />
            </div>
            {this.state.hasdash && (
              <div
                className={'dash-right-container'}
                style={{ overflow: 'auto', height: window.innerHeight - 40 }}
              >
                {this.state.contentList.map((v, i) => (
                  <DashboardCard data={v} height={'auto'} key={`show${i}`} />
                ))}
              </div>
            )}
          </div>
        </Loading>
      </div>
    );
  }
}

export default ConfigurationManagement;<|MERGE_RESOLUTION|>--- conflicted
+++ resolved
@@ -1152,13 +1152,9 @@
     rowSelection.selectedRowKeys = ids;
     this.setState({ rowSelection });
     configsTableSelected.clear();
-<<<<<<< HEAD
     records.forEach((record, i) => {
       configsTableSelected.set(record.id, record);
     });
-=======
-    records.forEach(item => configsTableSelected.set(item.id, item));
->>>>>>> df279e4a
   }
 
   render() {
