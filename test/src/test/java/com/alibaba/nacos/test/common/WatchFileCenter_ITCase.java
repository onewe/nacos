--- conflicted
+++ resolved
@@ -30,7 +30,6 @@
 import org.junit.Test;
 
 import java.io.File;
-import java.io.IOException;
 import java.nio.charset.StandardCharsets;
 import java.nio.file.Paths;
 import java.util.Set;
@@ -46,147 +45,6 @@
  * @author <a href="mailto:liaochuntao@live.com">liaochuntao</a>
  */
 public class WatchFileCenter_ITCase {
-<<<<<<< HEAD
-
-	static final String path = Paths
-			.get(System.getProperty("user.home"), "/watch_file_change_test").toString();
-
-	final Object monitor = new Object();
-
-	static final Executor executor = Executors.newFixedThreadPool(32);
-
-	@BeforeClass
-	public static void beforeCls() throws Exception {
-		DiskUtils.deleteDirThenMkdir(path);
-	}
-
-	@AfterClass
-	public static void afterCls() throws Exception {
-		DiskUtils.deleteDirectory(path);
-	}
-
-	// The last file change must be notified
-
-	@Test
-	public void test_high_concurrency_modify() throws Exception {
-		AtomicInteger count = new AtomicInteger(0);
-		Set<String> set = new ConcurrentHashSet<>();
-
-		final String fileName = "test2_file_change";
-		final File file = Paths.get(path, fileName).toFile();
-
-		func(fileName, file, content -> {
-			set.add(content);
-			count.incrementAndGet();
-		});
-
-		ThreadUtils.sleep(5_000L);
-	}
-
-	@Test
-	public void test_modify_file_much() throws Exception {
-		final String fileName = "modify_file_much";
-		final File file = Paths.get(path, fileName).toFile();
-
-		CountDownLatch latch = new CountDownLatch(3);
-		AtomicInteger count = new AtomicInteger(0);
-
-		WatchFileCenter.registerWatcher(path, new FileWatcher() {
-			@Override
-			public void onChange(FileChangeEvent event) {
-				try {
-					System.out.println(event);
-					System.out.println(DiskUtils.readFile(file));
-					count.incrementAndGet();
-				} finally {
-					latch.countDown();
-				}
-			}
-
-			@Override
-			public boolean interest(String context) {
-				return StringUtils.contains(context, fileName);
-			}
-		});
-
-		for (int i = 0; i < 3; i ++) {
-			DiskUtils.writeFile(file, ByteUtils.toBytes(("test_modify_file_" + i)), false);
-			ThreadUtils.sleep(10_000L);
-		}
-
-		latch.await(10_000L, TimeUnit.MILLISECONDS);
-
-		Assert.assertEquals(3, count.get());
-	}
-
-	@Test
-	public void test_multi_file_modify() throws Exception {
-		CountDownLatch latch = new CountDownLatch(10);
-		for (int i = 0; i < 10; i++) {
-			AtomicInteger count = new AtomicInteger(0);
-			Set<String> set = new ConcurrentHashSet<>();
-
-			final String fileName = "test2_file_change_" + i;
-			final File file = Paths.get(path, fileName).toFile();
-
-			executor.execute(() -> {
-				try {
-					func(fileName, file, content -> {
-						set.add(content);
-						count.incrementAndGet();
-					});
-				} catch (Throwable ex) {
-					ex.printStackTrace();
-				} finally {
-					latch.countDown();
-				}
-			});
-		}
-		latch.await(10_000L, TimeUnit.MILLISECONDS);
-
-		ThreadUtils.sleep(5_000L);
-	}
-
-	private void func(final String fileName, final File file,
-			final Consumer<String> consumer) throws Exception {
-		CountDownLatch latch = new CountDownLatch(100);
-		DiskUtils.touch(file);
-		WatchFileCenter.registerWatcher(path, new FileWatcher() {
-			@Override
-			public void onChange(FileChangeEvent event) {
-				final File file = Paths.get(path, fileName).toFile();
-				final String content = DiskUtils.readFile(file);
-				consumer.accept(content);
-			}
-
-			@Override
-			public boolean interest(String context) {
-				return StringUtils.contains(context, fileName);
-			}
-		});
-
-		final AtomicInteger id = new AtomicInteger(0);
-		final AtomicReference<String> finalContent = new AtomicReference<>(null);
-		for (int i = 0; i < 100; i++) {
-			executor.execute(() -> {
-				final String j = fileName + "_" + id.incrementAndGet();
-				try {
-					final File file1 = Paths.get(path, fileName).toFile();
-					synchronized (monitor) {
-						finalContent.set(j);
-						DiskUtils.writeFile(file1, j.getBytes(StandardCharsets.UTF_8),
-								false);
-					}
-				} catch (IOException e) {
-					Assert.fail(e.getMessage());
-				} finally {
-					latch.countDown();
-				}
-			});
-		}
-	}
-
-=======
     
     static final String path = Paths.get(System.getProperty("user.home"), "/watch_file_change_test").toString();
     
@@ -321,5 +179,4 @@
         }
     }
     
->>>>>>> f6c6a9f3
 }