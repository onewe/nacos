--- conflicted
+++ resolved
@@ -145,19 +145,10 @@
      * @param key original response header key
      * @param values original response header values
      */
-<<<<<<< HEAD
-    public void setOriginalResponseHeader(Map<String, List<String>> headers) {
-        if (MapUtil.isNotEmpty(headers)) {
-            this.originalResponseHeader.putAll(headers);
-            for (Map.Entry<String, List<String>> entry : this.originalResponseHeader.entrySet()) {
-                addParam(entry.getKey(), entry.getValue().get(0));
-            }
-=======
     public void addOriginalResponseHeader(String key, List<String> values) {
         if (StringUtils.isNotEmpty(key)) {
             this.originalResponseHeader.put(key, values);
             addParam(key, values.get(0));
->>>>>>> f1cf643b
         }
     }
     
